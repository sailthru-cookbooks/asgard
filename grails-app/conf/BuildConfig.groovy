/*
 * Copyright 2012 Netflix, Inc.
 *
 * Licensed under the Apache License, Version 2.0 (the "License");
 * you may not use this file except in compliance with the License.
 * You may obtain a copy of the License at
 *
 *     http://www.apache.org/licenses/LICENSE-2.0
 *
 * Unless required by applicable law or agreed to in writing, software
 * distributed under the License is distributed on an "AS IS" BASIS,
 * WITHOUT WARRANTIES OR CONDITIONS OF ANY KIND, either express or implied.
 * See the License for the specific language governing permissions and
 * limitations under the License.
 */
grails.project.work.dir = 'work'
grails.project.class.dir = 'target/classes'
grails.project.test.class.dir = 'target/test-classes'
grails.project.test.reports.dir = 'target/test-reports'

codenarc {
    reports = {
        AsgardXmlReport('xml') {
            outputFile = 'CodeNarc-Report.xml'
            title = 'Asgard CodeNarc Report'
        }
        AsgardHtmlReport('html') {
            outputFile = 'CodeNarc-Report.html'
            title = 'Asgard CodeNarc Report'
        }
    }
    ruleSetFiles='file:grails-app/conf/CodeNarcRuleSet.groovy'
    maxPriority1Violations = 0
}

grails.project.dependency.resolution = {
    // Inherit Grails' default dependencies
    inherits('global') {}

    log 'warn'

    repositories {
        grailsPlugins()
        grailsHome()
        grailsCentral()
        mavenCentral()
    }

    dependencies {

        compile(
                // Amazon Web Services programmatic interface
                'com.amazonaws:aws-java-sdk:1.3.10',

                // Transitive dependencies of aws-java-sdk, but also used directly
                'org.apache.httpcomponents:httpcore:4.1',
                'org.apache.httpcomponents:httpclient:4.1.1',

                // Extra collection types and utilities
                'commons-collections:commons-collections:3.2.1',

                // Easier Java from of the Apache Foundation
                'commons-lang:commons-lang:2.4',

                // Easier Java from Joshua Bloch and Google
                'com.google.guava:guava:12.0',

                // SSH calls to retrieve secret keys from remote servers
                'com.jcraft:jsch:0.1.45',

                // Send emails about system errors and task completions
                'javax.mail:mail:1.4.1',

                // Better date API
                'joda-time:joda-time:1.6.2',

                // Delete when Amazon provides a proper instance type API. Web scraping API to parse poorly formed HTML.
                'org.jsoup:jsoup:1.6.1',

                // Static analysis for Groovy code.
                'org.codenarc:CodeNarc:0.17',

                // This fixes ivy resolution issues we had with our transitive dependency on 1.4.
                'commons-codec:commons-codec:1.5',

                // Call Perforce in process. Delete when user data no longer come from Perforce at deployment time.
                'com.perforce:p4java:2010.1.269249',
        ) { // Exclude superfluous and dangerous transitive dependencies
            excludes(
                    // Some libraries bring older versions of JUnit as a transitive dependency and that can interfere
                    // with Grails' built in JUnit
                    'junit',

                    'mockito-core',

                    'stax-api',
            )
        }

<<<<<<< HEAD
        buildOptions?.extraDependencies?.each { compile it }

        // Optional dependency for Spock to support mocking objects without a parameterless constructor.
=======
>>>>>>> 19fdb6e7
        test 'org.objenesis:objenesis:1.2'

        // Delete when upgrade to Grails 2.0 includes Spock out of the box. Unit testing framework, included
        // here for use in general unit tests rather than just through the Grails specific functionality
        // provided by the plugin
        test 'org.spockframework:spock-core:0.6-groovy-1.7'
        test 'org.spockframework:spock-grails-support:0.6-groovy-1.7'
    }

    plugins {
        compile ":hibernate:$grailsVersion"
        compile ":compress:0.4"

        test(':spock:0.6') {
            exclude 'spock-grails-support'
        }

        test ':code-coverage:1.2.5'

        build ":tomcat:$grailsVersion"
    }
}<|MERGE_RESOLUTION|>--- conflicted
+++ resolved
@@ -97,12 +97,7 @@
             )
         }
 
-<<<<<<< HEAD
-        buildOptions?.extraDependencies?.each { compile it }
-
         // Optional dependency for Spock to support mocking objects without a parameterless constructor.
-=======
->>>>>>> 19fdb6e7
         test 'org.objenesis:objenesis:1.2'
 
         // Delete when upgrade to Grails 2.0 includes Spock out of the box. Unit testing framework, included
