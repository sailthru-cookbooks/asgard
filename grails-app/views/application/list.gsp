<%--

    Copyright 2012 Netflix, Inc.

    Licensed under the Apache License, Version 2.0 (the "License");
    you may not use this file except in compliance with the License.
    You may obtain a copy of the License at

        http://www.apache.org/licenses/LICENSE-2.0

    Unless required by applicable law or agreed to in writing, software
    distributed under the License is distributed on an "AS IS" BASIS,
    WITHOUT WARRANTIES OR CONDITIONS OF ANY KIND, either express or implied.
    See the License for the specific language governing permissions and
    limitations under the License.

--%>
<html>
<head>
  <meta http-equiv="Content-Type" content="text/html; charset=UTF-8"/>
  <meta name="layout" content="main"/>
  <title>Applications</title>
</head>
<body>
<div class="body">
  <h1>Registered Applications${terms ? ' for ' + terms : ''}</h1>
  <g:if test="${flash.message}">
    <div class="message">${flash.message}</div>
  </g:if>
  <g:form method="post">
    <div class="list">
      <div class="buttons">
        <g:link class="create" action="create">Create New Application</g:link>
      </div>
      <table class="sortable">
        <thead>
        <tr>
          <th>Name</th>
          <th>ASGs</th>
          <th>Instances</th>
          <th>Type</th>
          <th>Description</th>
          <th>Email</th>
          <th>Owner</th>
          <th>Create Time</th>
          <th>Update Time</th>
        </tr>
        </thead>
        <tbody>
        <g:each var="app" in="${applications}" status="i">
          <tr class="${(i % 2) == 0 ? 'odd' : 'even'}">
            <td><g:linkObject type="application" name="${app.name}"/></td>
            <td><g:link class="autoScaling" controller="autoScaling" action="list" id="${app.name}">${groupCountsPerAppName.getCount(app.name)}</g:link></td>
            <td><g:link class="instance" controller="instance" action="list" id="${app.name}">${instanceCountsPerAppName.getCount(app.name)}</g:link></td>
            <td>${app.type}</td>
            <td>${app.description}</td>
            <td>${app.email}</td>
            <td>${app.owner}</td>
            <td><g:formatDate date="${app.createTime}"/></td>
            <td><g:formatDate date="${app.updateTime}"/></td>
          </tr>
        </g:each>
        </tbody>
      </table>
    </div>
<<<<<<< HEAD
    <div class="paginateButtons"></div>
=======
    <div class="paginateButtons">
    </div>
>>>>>>> 1a819e84
  </g:form>
</div>
</body>
</html><|MERGE_RESOLUTION|>--- conflicted
+++ resolved
@@ -63,12 +63,8 @@
         </tbody>
       </table>
     </div>
-<<<<<<< HEAD
-    <div class="paginateButtons"></div>
-=======
     <div class="paginateButtons">
     </div>
->>>>>>> 1a819e84
   </g:form>
 </div>
 </body>
