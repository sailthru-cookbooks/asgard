--- conflicted
+++ resolved
@@ -66,12 +66,8 @@
           </tbody>
         </table>
       </div>
-<<<<<<< HEAD
-      <div class="paginateButtons"></div>
-=======
       <div class="paginateButtons">
       </div>
->>>>>>> 1a819e84
     </g:form>
   </div>
   <div class="body">
@@ -110,12 +106,12 @@
         </tbody>
       </table>
     </div>
-<<<<<<< HEAD
+    <div class="paginateButtons">
+      <g:paginate total="${completedTaskList.count()}"/>
+    </div>
     <div class="paginateButtons"></div>
-=======
     <div class="paginateButtons">
     </div>
->>>>>>> 1a819e84
   </div>
 </body>
 </html>