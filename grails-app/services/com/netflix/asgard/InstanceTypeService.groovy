--- conflicted
+++ resolved
@@ -141,7 +141,6 @@
                     return null
                 }
                 new InstanceTypeData(
-<<<<<<< HEAD
                         hardwareProfile: hardwareProfile,
                         linuxOnDemandPrice: onDemandPrices.get(instanceType, InstanceProductType.LINUX_UNIX),
                         linuxReservedPrice: reservedPrices?.get(instanceType, InstanceProductType.LINUX_UNIX),
@@ -149,15 +148,6 @@
                         windowsOnDemandPrice: onDemandPrices.get(instanceType, InstanceProductType.WINDOWS),
                         windowsReservedPrice: reservedPrices?.get(instanceType, InstanceProductType.WINDOWS),
                         windowsSpotPrice: spotPrices.get(instanceType, InstanceProductType.WINDOWS)
-=======
-                    hardwareProfile: hardwareProfile,
-                    linuxOnDemandPrice: onDemandPrices.get(instanceType, InstanceProductType.LINUX_UNIX),
-                    linuxReservedPrice: reservedPrices.get(instanceType, InstanceProductType.LINUX_UNIX),
-                    linuxSpotPrice: spotPrices.get(instanceType, InstanceProductType.LINUX_UNIX),
-                    windowsOnDemandPrice: onDemandPrices.get(instanceType, InstanceProductType.WINDOWS),
-                    windowsReservedPrice: reservedPrices.get(instanceType, InstanceProductType.WINDOWS),
-                    windowsSpotPrice: spotPrices.get(instanceType, InstanceProductType.WINDOWS)
->>>>>>> 253d69ac
                 )
             }
             instanceTypes.sort { a, b -> a.instanceType <=> b.instanceType }
