/*
 * Copyright 2012 Netflix, Inc.
 *
 * Licensed under the Apache License, Version 2.0 (the "License");
 * you may not use this file except in compliance with the License.
 * You may obtain a copy of the License at
 *
 *     http://www.apache.org/licenses/LICENSE-2.0
 *
 * Unless required by applicable law or agreed to in writing, software
 * distributed under the License is distributed on an "AS IS" BASIS,
 * WITHOUT WARRANTIES OR CONDITIONS OF ANY KIND, either express or implied.
 * See the License for the specific language governing permissions and
 * limitations under the License.
 */
package com.netflix.asgard

import com.amazonaws.services.autoscaling.model.AutoScalingGroup
import com.netflix.asgard.model.InstancePriceType
import com.netflix.asgard.push.CommonPushOptions
import com.netflix.asgard.push.PushException
import com.netflix.asgard.push.RollingPushOperation
import com.netflix.asgard.push.RollingPushOptions
import com.netflix.grails.contextParam.ContextParam
import java.rmi.NoSuchObjectException

@ContextParam('region')
class PushController {

    def static allowedMethods = [startRolling:'POST']

    def awsAutoScalingService
    def awsEc2Service
    def applicationService
    def pushService
    def spotInstanceRequestService
    def grailsApplication

    def index = { redirect(controller:"autoScaling", action:"list", params:params) }

    def editRolling = {
        UserContext userContext = UserContext.of(request)
        String name = params.id ?: params.name
        boolean showAllImages = params.allImages ? true : false

        Map attrs = [:]
        try {
            attrs = pushService.prepareEdit(userContext, name, showAllImages, actionName,
                    Requests.ensureList(params.selectedSecurityGroups))
        } catch (NoSuchObjectException ignored) {
            Requests.renderNotFound('Auto Scaling Group', name, this)
            return
        } catch (PushException pe) {
            response.status = 404 // Not found
            flash.message = pe.message
            render(view: '/error/missing')
            return
        }
        attrs
    }

    def startRolling = {
        UserContext userContext = UserContext.of(request)
        List<String> selectedSecurityGroups = Requests.ensureList(params.selectedSecurityGroups)

        String groupName = params.name
        AutoScalingGroup group = awsAutoScalingService.getAutoScalingGroup(userContext, groupName)
        if (!group) {
            flash.message = "Auto scaling group '${groupName}' not found"
            redirect(action: 'result')
            return
        }
        Integer relaunchCount = params.relaunchCount?.toInteger() ?: 0
        Integer concurrentRelaunches = params.concurrentRelaunches?.toInteger() ?: 1
        relaunchCount = Ensure.bounded(0, relaunchCount, group.instances.size())
        concurrentRelaunches = Ensure.bounded(0, concurrentRelaunches, relaunchCount)

        String spotPrice = null
        if (params.pricing == InstancePriceType.SPOT.name()) {
            spotPrice = spotInstanceRequestService.recommendSpotPrice(userContext, params.instanceType)
        }

        RollingPushOptions pushOptions = new RollingPushOptions(
                common: new CommonPushOptions(
                    userContext: userContext,
                    checkHealth: params.containsKey('checkHealth'),
                    afterBootWait: params.afterBootWait?.toInteger() ?: 30,
                    appName: params.appName,
                    env: grailsApplication.config.cloud.accountName,
                    imageId: params.imageId,
                    instanceType: params.instanceType,
                    groupName: groupName,
                    securityGroups: selectedSecurityGroups,
                    maxStartupRetries: params.maxStartupRetries?.toInteger() ?: 5
                ),
                newestFirst: params.newestFirst == 'true',
                relaunchCount: relaunchCount,
                concurrentRelaunches: concurrentRelaunches,
                rudeShutdown: params.containsKey('rudeShutdown'),
                iamInstanceProfile: params.iamInstanceProfile,
<<<<<<< HEAD
                spotPrice: spotPrice
=======
                keyName: params.keyName
>>>>>>> d0f98abf
        )

        try {
            def pushOperation = pushService.startRollingPush(pushOptions)
            flash.message = "${pushOperation.task.name} has been started."
            redirect(controller: 'task', action: 'show', params: [id: pushOperation.taskId])
        } catch (Exception e) {
            flash.message = "Could not start push: ${e}"
            redirect(controller:"autoScaling", action:"show", params:[name:params.name])
        }
    }

    def result = { render view: '/common/result' }

    def enableTimeouts = {
        RollingPushOperation.timeoutsEnabled = true
        render "Push timeouts disabled"
    }

    def disableTimeouts = {
        RollingPushOperation.timeoutsEnabled = false
        render "Push timeouts enabled"
    }
}<|MERGE_RESOLUTION|>--- conflicted
+++ resolved
@@ -98,11 +98,8 @@
                 concurrentRelaunches: concurrentRelaunches,
                 rudeShutdown: params.containsKey('rudeShutdown'),
                 iamInstanceProfile: params.iamInstanceProfile,
-<<<<<<< HEAD
-                spotPrice: spotPrice
-=======
+                spotPrice: spotPrice,
                 keyName: params.keyName
->>>>>>> d0f98abf
         )
 
         try {
