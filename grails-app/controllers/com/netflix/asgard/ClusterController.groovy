/*
 * Copyright 2012 Netflix, Inc.
 *
 * Licensed under the Apache License, Version 2.0 (the "License");
 * you may not use this file except in compliance with the License.
 * You may obtain a copy of the License at
 *
 *     http://www.apache.org/licenses/LICENSE-2.0
 *
 * Unless required by applicable law or agreed to in writing, software
 * distributed under the License is distributed on an "AS IS" BASIS,
 * WITHOUT WARRANTIES OR CONDITIONS OF ANY KIND, either express or implied.
 * See the License for the specific language governing permissions and
 * limitations under the License.
 */
package com.netflix.asgard

import com.amazonaws.services.autoscaling.model.AutoScalingGroup
import com.amazonaws.services.autoscaling.model.LaunchConfiguration
import com.amazonaws.services.autoscaling.model.ScheduledUpdateGroupAction
import com.amazonaws.services.ec2.model.AvailabilityZone
import com.amazonaws.services.elasticloadbalancing.model.LoadBalancerDescription
import com.netflix.asgard.model.AutoScalingGroupData
import com.netflix.asgard.model.AutoScalingProcessType
import com.netflix.asgard.model.GroupedInstance
import com.netflix.asgard.model.ScalingPolicyData
import com.netflix.asgard.model.SubnetTarget
import com.netflix.asgard.model.Subnets
import com.netflix.asgard.push.Cluster
import com.netflix.asgard.push.CommonPushOptions
import com.netflix.asgard.push.GroupActivateOperation
import com.netflix.asgard.push.GroupCreateOptions
import com.netflix.asgard.push.GroupDeactivateOperation
import com.netflix.asgard.push.GroupDeleteOperation
import com.netflix.asgard.push.GroupResizeOperation
import com.netflix.asgard.push.InitialTraffic
import com.netflix.grails.contextParam.ContextParam
import grails.converters.JSON
import grails.converters.XML

@ContextParam('region')
class ClusterController {

    def static allowedMethods = [createNextGroup: 'POST', resize: 'POST', delete: 'POST', activate: 'POST',
            deactivate: 'POST']

    def grailsApplication
    def awsAutoScalingService
    def awsEc2Service
    def awsLoadBalancerService
    def configService
    def mergedInstanceService
    def pushService
    def taskService

    def index = { redirect(action: 'list', params: params) }

    def list = {
        UserContext userContext = UserContext.of(request)
        Collection<Cluster> clusterObjects = awsAutoScalingService.getClusters(userContext)
        Set<String> appNames = Requests.ensureList(params.id).collect { it.split(',') }.flatten() as Set<String>
        if (appNames) {
            clusterObjects = clusterObjects.findAll { Cluster cluster ->
                appNames.contains(Relationships.appNameFromGroupName(cluster.name))
            }
        }
        clusterObjects = clusterObjects.sort{ it.name.toLowerCase() }
        withFormat {
            html { [clusters: clusterObjects, appNames: appNames] }
            xml {
                render(contentType: "text/xml") {
                    clusters {
                        for (c in clusterObjects) {
                            cluster() {
                                name(c.name)
                                for (AutoScalingGroupData asg in c.groups) {
                                    autoScalingGroup(asg.autoScalingGroupName)
                                }
                            }

                        }
                    }
                }
            }
            json {
                def clusterLights = []
                clusterObjects.each { Cluster cluster ->
                    clusterLights.add([
                            cluster: cluster.name,
                            autoScalingGroups: cluster.collect { it.autoScalingGroupName }.sort()
                    ])
                }
                render clusterLights as JSON
            }
        }
    }

    def show = {
        UserContext userContext = UserContext.of(request)
        String name = params.id ?: params.name
        Cluster cluster = awsAutoScalingService.getCluster(userContext, name)
        if (!cluster) {
            Requests.renderNotFound('Cluster', name, this)
        } else if (name == cluster.name) {
            withFormat {
                html {
                    AutoScalingGroupData lastGroup = cluster.last()
                    String nextGroupName = Relationships.buildNextAutoScalingGroupName(lastGroup.autoScalingGroupName)
                    Boolean okayToCreateGroup = cluster.size() < Relationships.CLUSTER_MAX_GROUPS
                    String recommendedNextStep = cluster.size() >= Relationships.CLUSTER_MAX_GROUPS ?
                        'Delete an old group before pushing to a new group.' :
                        cluster.size() <= 1 ? 'Create a new group and switch traffic to it' :
                        'Switch traffic to the preferred group, then delete legacy group'
                    Collection<Task> runningTasks = taskService.getRunningTasksByObject(Link.to(EntityType.cluster,
                            cluster.name), userContext.region)

                    boolean showAllImages = params.allImages ? true : false
                    Map attributes = pushService.prepareEdit(userContext, lastGroup.autoScalingGroupName, showAllImages,
                            actionName, Requests.ensureList(params.selectedSecurityGroups))
                    Collection<AvailabilityZone> availabilityZones = awsEc2Service.getAvailabilityZones(userContext)
                    Collection<String> selectedZones = awsEc2Service.preselectedZoneNames(availabilityZones,
                            Requests.ensureList(params.selectedZones), lastGroup)
                    Subnets subnets = awsEc2Service.getSubnets(userContext)
                    List<LoadBalancerDescription> loadBalancers = awsLoadBalancerService.getLoadBalancers(userContext).
                            sort { it.loadBalancerName.toLowerCase() }
                    List<String> selectedLoadBalancers = Requests.ensureList(params.selectedLoadBalancers) ?: lastGroup
                            .loadBalancerNames
                    List<String> subnetIds = Relationships.subnetIdsFromVpcZoneIdentifier(lastGroup.vpcZoneIdentifier)
                    String subnetPurpose = subnets.coerceLoneOrNoneFromIds(subnetIds)?.purpose
                    List<String> subnetPurposes = subnets.getPurposesForZones(availabilityZones*.zoneName,
                            SubnetTarget.EC2).sort()
                    attributes.putAll([
                            cluster: cluster,
                            runningTasks: runningTasks,
                            group: lastGroup,
                            nextGroupName: nextGroupName,
                            okayToCreateGroup: okayToCreateGroup,
                            recommendedNextStep: recommendedNextStep,
                            buildServer: grailsApplication.config.cloud.buildServer,
                            vpcZoneIdentifier: lastGroup.vpcZoneIdentifier,
                            zonesGroupedByPurpose: subnets.groupZonesByPurpose(availabilityZones*.zoneName, SubnetTarget.EC2),
                            selectedZones: selectedZones,
                            subnetPurposes: subnetPurposes,
                            subnetPurpose: subnetPurpose ?: null,
                            loadBalancersGroupedByVpcId: loadBalancers.groupBy { it.VPCId },
                            selectedLoadBalancers: selectedLoadBalancers,
                    ])
                    attributes
                }
                xml { new XML(cluster).render(response) }
                json { new JSON(cluster).render(response) }
            }
        } else {
            params['id'] = cluster.name
            redirect(action: 'show', params: params)
        }
    }

    def showLastGroup = {
        UserContext userContext = UserContext.of(request)
        String name = params.id ?: params.name
        Cluster cluster = awsAutoScalingService.getCluster(userContext, name)
        if (!cluster) {
            Requests.renderNotFound('Cluster', name, this)
        } else {
            redirect([controller: 'autoScaling', action: 'show', params: [id: cluster.last().autoScalingGroupName]])
        }
    }

    def result = { render view: '/common/result' }

    def createNextGroup = {
        UserContext userContext = UserContext.of(request)
        String name = params.name
        Cluster cluster = awsAutoScalingService.getCluster(userContext, name)

        if (!cluster) {
            flash.message = "No auto scaling groups exist with cluster name ${name}"
            redirect(action: 'result')
            return
        }

        Boolean okayToCreateGroup = cluster.size() < Relationships.CLUSTER_MAX_GROUPS
        if (okayToCreateGroup) {
            AutoScalingGroupData lastGroup = cluster.last()
            String lcName = lastGroup.launchConfigurationName
            LaunchConfiguration lastLaunchConfig = awsAutoScalingService.getLaunchConfiguration(userContext, lcName)
            String appName = Relationships.appNameFromGroupName(name)
            List<String> securityGroups = Requests.ensureList(params.selectedSecurityGroups)
            List<String> selectedZones = Requests.ensureList(params.selectedZones ?: lastGroup.availabilityZones)
            List<String> termPolicies = Requests.ensureList(params.terminationPolicy ?: lastGroup.terminationPolicies)
            List<String> loadBalancerNames = Requests.ensureList(params.selectedLoadBalancers)
            String azRebalance = params.azRebalance
            boolean lastRebalanceSuspended = lastGroup.isProcessSuspended(AutoScalingProcessType.AZRebalance)
            boolean azRebalanceSuspended = (azRebalance == null) ? lastRebalanceSuspended : (azRebalance == 'disabled')
            String minSizeParam = params.min
            Integer minSize = minSizeParam ? minSizeParam as Integer : lastGroup.minSize
            String desiredCapacityParam = params.desiredCapacity
            Integer desiredCapacity = desiredCapacityParam ? desiredCapacityParam as Integer : lastGroup.desiredCapacity
            String maxSizeParam = params.max
            Integer maxSize = maxSizeParam ? maxSizeParam as Integer : lastGroup.maxSize
            InitialTraffic initialTraffic = params.trafficAllowed ? InitialTraffic.ALLOWED : InitialTraffic.PREVENTED
            boolean checkHealth = params.containsKey('checkHealth')
            boolean discoveryExists = configService.doesRegionalDiscoveryExist(userContext.region)
            if (discoveryExists && initialTraffic == InitialTraffic.PREVENTED && !checkHealth) {
<<<<<<< HEAD
                flash.message = "Due to a Discovery limitation, you must enable traffic and/or wait for health checks"
                redirect(action: 'show', params: [id: name])
=======
                flash.message = "Due to a Eureka limitation, you must enable traffic and/or wait for health checks"
                redirect(action: show, params: [id: name])
>>>>>>> 96498ad1
                return
            }

            final String nextGroupName = Relationships.buildNextAutoScalingGroupName(lastGroup.autoScalingGroupName)
            List<ScalingPolicyData> lastScalingPolicies = awsAutoScalingService.getScalingPolicyDatas(userContext,
                    lastGroup.autoScalingGroupName)
            List<ScalingPolicyData> newScalingPolicies = lastScalingPolicies.collect { ScalingPolicyData policy ->
                policy.copyForAsg(nextGroupName)
            }

            List<ScheduledUpdateGroupAction> lastScheduledActions = awsAutoScalingService.getScheduledActionsForGroup(
                    userContext, lastGroup.autoScalingGroupName)
            List<String> ignoredScheduledActionProperties = ['startTime', 'time', 'autoScalingGroupName',
                    'scheduledActionName', 'scheduledActionARN']
            List<ScheduledUpdateGroupAction> newScheduledActions = lastScheduledActions.collect {
                ScheduledUpdateGroupAction newScheduledAction = BeanState.ofSourceBean(it).
                        ignoreProperties(ignoredScheduledActionProperties).injectState(new ScheduledUpdateGroupAction())
                String id = awsAutoScalingService.nextPolicyId(userContext)
                newScheduledAction.with {
                    autoScalingGroupName = nextGroupName
                    scheduledActionName = Relationships.buildScalingPolicyName(nextGroupName, id)
                }
                newScheduledAction
            }

            Integer lastGracePeriod = lastGroup.healthCheckGracePeriod
            Subnets subnets = awsEc2Service.getSubnets(userContext)
            String subnetPurpose = params.subnetPurpose
            String vpcZoneIdentifier = subnets.constructNewVpcZoneIdentifierForPurposeAndZones(subnetPurpose,
                    selectedZones)
            GroupCreateOptions options = new GroupCreateOptions(
                    common: new CommonPushOptions(
                            userContext: userContext,
                            checkHealth: checkHealth,
                            afterBootWait: params.afterBootWait?.toInteger() ?: 30,
                            appName: appName,
                            env: grailsApplication.config.cloud.accountName,
                            imageId: params.imageId ?: lastLaunchConfig.imageId,
                            instanceType: params.instanceType ?: lastLaunchConfig.instanceType,
                            groupName: nextGroupName,
                            securityGroups: securityGroups,
                            maxStartupRetries: params.maxStartupRetries?.toInteger() ?: 5
                    ),
                    initialTraffic: initialTraffic,
                    minSize: minSize,
                    desiredCapacity: desiredCapacity,
                    maxSize: maxSize,
                    defaultCooldown: params.defaultCooldown as Integer ?: lastGroup.defaultCooldown,
                    healthCheckType: params.healthCheckType ?: lastGroup.healthCheckType.name(),
                    healthCheckGracePeriod: params.healthCheckGracePeriod as Integer ?: lastGracePeriod,
                    terminationPolicies: termPolicies,
                    batchSize: params.batchSize as Integer ?: GroupResizeOperation.DEFAULT_BATCH_SIZE,
                    loadBalancerNames: loadBalancerNames ?: lastGroup.loadBalancerNames,
                    iamInstanceProfile: params.iamInstanceProfile ?: null,
                    keyName: params.keyName ?: lastLaunchConfig.keyName,
                    availabilityZones: selectedZones ?: lastGroup.availabilityZones,
                    zoneRebalancingSuspended: azRebalanceSuspended,
                    scalingPolicies: newScalingPolicies,
                    scheduledActions: newScheduledActions,
                    vpcZoneIdentifier: vpcZoneIdentifier,
            )

            def operation = pushService.startGroupCreate(options)
            flash.message = "${operation.task.name} has been started."
            redirectToTask(operation.taskId)
        }
    }

    def resize = {
        UserContext userContext = UserContext.of(request)
        Integer newMin = (params.minSize ?: params.minAndMaxSize) as Integer
        Integer newMax = (params.maxSize ?: params.minAndMaxSize) as Integer
        Integer batchSize = params.batchSize as Integer
        GroupResizeOperation operation =
                pushService.startGroupResize(userContext, params.name, newMin, newMax, batchSize)
        redirectToTask(operation.taskId)
    }

    def delete = {
        UserContext userContext = UserContext.of(request)
        def name = params.name
        AutoScalingGroup group = awsAutoScalingService.getAutoScalingGroup(userContext, name)
        if (group) {
            GroupDeleteOperation operation = pushService.startGroupDelete(userContext, group)
            redirectToTask(operation.taskId)
        } else {
            Requests.renderNotFound('Auto scaling group', name, this)
        }
    }

    def activate = {
        UserContext userContext = UserContext.of(request)
        GroupActivateOperation operation = pushService.startGroupActivate(userContext, params.name)
        redirectToTask(operation.taskId)
    }

    def deactivate = {
        UserContext userContext = UserContext.of(request)
        GroupDeactivateOperation operation = pushService.startGroupDeactivate(userContext, params.name)
        redirectToTask(operation.taskId)
    }

    def anyInstance = {
        UserContext userContext = UserContext.of(request)
        String name = params.id
        String field = params.field
        Cluster cluster = awsAutoScalingService.getCluster(userContext, name)
        List<GroupedInstance> instances = cluster?.instances
        String instanceId = instances?.size() >= 1 ? instances[0].instanceId : null
        MergedInstance mergedInstance = instanceId ?
                mergedInstanceService.getMergedInstancesByIds(userContext, [instanceId])[0] : null
        String result = mergedInstance?.getFieldValue(field)
        if (!result) {
            response.status = 400
            if (!name) { result = 'name is a required parameter'}
            else if (!field) { result = 'field is a required parameter'}
            else if (!cluster) { result = "No cluster found with name '$name'"}
            else if (!mergedInstance) { result = "No instances found for cluster '$name'"}
            else { result = "'$field' not found. Valid fields: ${mergedInstance.listFieldNames()}" }
        }
        render result
    }

    private void redirectToTask(String taskId) {
        redirect(controller: 'task', action: 'show', params: [id: taskId])
    }
}<|MERGE_RESOLUTION|>--- conflicted
+++ resolved
@@ -203,13 +203,8 @@
             boolean checkHealth = params.containsKey('checkHealth')
             boolean discoveryExists = configService.doesRegionalDiscoveryExist(userContext.region)
             if (discoveryExists && initialTraffic == InitialTraffic.PREVENTED && !checkHealth) {
-<<<<<<< HEAD
-                flash.message = "Due to a Discovery limitation, you must enable traffic and/or wait for health checks"
+                flash.message = "Due to a Eureka limitation, you must enable traffic and/or wait for health checks"
                 redirect(action: 'show', params: [id: name])
-=======
-                flash.message = "Due to a Eureka limitation, you must enable traffic and/or wait for health checks"
-                redirect(action: show, params: [id: name])
->>>>>>> 96498ad1
                 return
             }
 
