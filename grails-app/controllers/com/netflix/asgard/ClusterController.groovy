--- conflicted
+++ resolved
@@ -24,11 +24,8 @@
 import com.netflix.asgard.model.AutoScalingProcessType
 import com.netflix.asgard.model.GroupedInstance
 import com.netflix.asgard.model.ScalingPolicyData
-<<<<<<< HEAD
-=======
 import com.netflix.asgard.model.SubnetTarget
 import com.netflix.asgard.model.Subnets
->>>>>>> a6a127e9
 import com.netflix.asgard.push.Cluster
 import com.netflix.asgard.push.CommonPushOptions
 import com.netflix.asgard.push.GroupActivateOperation
@@ -41,10 +38,7 @@
 import grails.converters.JSON
 import grails.converters.XML
 
-<<<<<<< HEAD
 @ContextParam('region')
-=======
->>>>>>> a6a127e9
 class ClusterController {
 
     def static allowedMethods = [createNextGroup: 'POST', resize: 'POST', delete: 'POST', activate: 'POST',
@@ -59,11 +53,7 @@
     def pushService
     def taskService
 
-<<<<<<< HEAD
-    def index = { redirect(action: 'list', params:params) }
-=======
-    def index = { redirect(action: list, params: params) }
->>>>>>> a6a127e9
+    def index = { redirect(action: 'list', params: params) }
 
     def list = {
         UserContext userContext = UserContext.of(request)
