--- conflicted
+++ resolved
@@ -22,11 +22,7 @@
 
 class VolumeController {
 
-<<<<<<< HEAD
     def index = { redirect(action: 'list', params:params) }
-=======
-    def index = { redirect(action: list, params: params) }
->>>>>>> 1068b005
 
     def awsEc2Service
 
@@ -47,17 +43,10 @@
             Volume volume = awsEc2Service.createVolume(userContext, params.volumeSize as Integer,
                     params.availabilityZone)
             flash.message = "EBS Volume '${volume.volumeId}' has been created."
-<<<<<<< HEAD
             redirect(action: 'show', params:[id:volume.volumeId])
         } catch (AmazonServiceException ase) {
             flash.message = "Could not create EBS Volume: ${ase}"
             redirect(action: 'list')
-=======
-            redirect(action: show, params: [id: volume.volumeId])
-        } catch (AmazonServiceException ase) {
-            flash.message = "Could not create EBS Volume: ${ase}"
-            redirect(action: list)
->>>>>>> 1068b005
         }
     }
 
@@ -109,10 +98,6 @@
         } catch (Exception e) {
             flash.message = "Could not detach EBS Volume ${volumeId}: ${e}"
         }
-<<<<<<< HEAD
         redirect(action: 'show', params:[id:volumeId])
-=======
-        redirect(action: show, params: [id: volumeId])
->>>>>>> 1068b005
     }
 }