/*
 * Copyright 2012 Netflix, Inc.
 *
 * Licensed under the Apache License, Version 2.0 (the "License");
 * you may not use this file except in compliance with the License.
 * You may obtain a copy of the License at
 *
 *     http://www.apache.org/licenses/LICENSE-2.0
 *
 * Unless required by applicable law or agreed to in writing, software
 * distributed under the License is distributed on an "AS IS" BASIS,
 * WITHOUT WARRANTIES OR CONDITIONS OF ANY KIND, either express or implied.
 * See the License for the specific language governing permissions and
 * limitations under the License.
 */
package com.netflix.asgard

import com.amazonaws.services.rds.model.DBSecurityGroup
import com.netflix.grails.contextParam.ContextParam
import grails.converters.JSON
import grails.converters.XML

@ContextParam('region')
class DbSecurityController {

    def awsRdsService
    def awsEc2Service

    def static allowedMethods = [save: 'POST', update: 'POST', delete: 'POST']

<<<<<<< HEAD
    def index = { redirect(action: 'list', params:params) }
=======
    def index = { redirect(action: list, params: params) }
>>>>>>> a6a127e9

    def list = {
        UserContext userContext = UserContext.of(request)
        def dbSecurityGroups = awsRdsService.getDBSecurityGroups(userContext).sort{
                it.getDBSecurityGroupName().toLowerCase() }
        withFormat {
            html {
                [ 'dbSecurityGroups' : dbSecurityGroups,
                  'accountNames' : grailsApplication.config.grails.awsAccountNames ]
            }
            xml { new XML(dbSecurityGroups).render(response) }
            json { new JSON(dbSecurityGroups).render(response) }
        }
    }

    def show = {
        UserContext userContext = UserContext.of(request)
        def name = params.name ?: params.id
        def group = awsRdsService.getDBSecurityGroup(userContext, name)
        if (!group) {
            Requests.renderNotFound('DB Security Group', name, this)
        } else {
            def details = [
                    'group' : group,
                    'accountNames' : grailsApplication.config.grails.awsAccountNames ]
            // TODO referenced-from lists would be nice too
            withFormat {
                html { return details }
                xml { new XML(details).render(response) }
                json { new JSON(details).render(response) }
            }
        }
    }

    def create = {
        [ ]
    }

    def save = {
        UserContext userContext = UserContext.of(request)
        try {
            awsRdsService.createDBSecurityGroup(userContext, params.name, params.description)
            flash.message = "DB Security Group '${params.name}' has been created."
        } catch (Exception e) {
            flash.message = "Could not create DB Security Group: ${e}"
        }
        redirect(action: 'list')
    }

    def edit = {
        UserContext userContext = UserContext.of(request)
        def name = params.name
        DBSecurityGroup group = awsRdsService.getDBSecurityGroup(userContext, name)
        if (!group) {
            Requests.renderNotFound('DB Security Group', name, this)
        } else {
            return [
                'group' : group,
                'allEC2Groups' : awsEc2Service.getEffectiveSecurityGroups(userContext).collect{it.groupName},
                'selectedEC2Groups' : group.getEC2SecurityGroups().collect{it.getEC2SecurityGroupName()}
            ]
        }
    }

    def update = {
        String name = params.name
        String newName = params.newName
        String description = params.description
        UserContext userContext = UserContext.of(request)

        List<String> selectedGroups = Requests.ensureList(params.selectedGroups)

        List<String> ipRanges = []
        if (params.ipRanges) params.ipRanges.splitEachLine(/[\s,]/, {ipRanges.addAll(it) })
        DBSecurityGroup group = awsRdsService.getDBSecurityGroup(userContext, name)
        try {
            if (description != group.getDBSecurityGroupDescription() || newName != name) {
                group = awsRdsService.renameDBSecurityGroup(userContext, group, newName, description)
                updateDBSecurityIngress(userContext, group, selectedGroups, ipRanges)
                flash.message = "DB Security Group '${name}' has been renamed '${newName}' and updated."
                name = newName
            } else {
                updateDBSecurityIngress(userContext, group, selectedGroups, ipRanges)
                flash.message = "DB Security Group '${name}' has been updated."
            }
        } catch (Exception e) {
            flash.message = "Could not update DB Security Group: ${e}"
        }
<<<<<<< HEAD
        redirect(action: 'show', params:[name:name])
=======
        redirect(action:show, params: [name: name])
>>>>>>> a6a127e9
    }

    private void updateDBSecurityIngress(UserContext userContext, DBSecurityGroup targetGroup, List<String> selectedGroups, List<String> ipRanges) {
        List<String> originalGroups = targetGroup.getEC2SecurityGroups().collect{it.getEC2SecurityGroupName()}
        List<String> originalIPRanges = targetGroup.getIPRanges().collect{it.getCIDRIP()}
        List<String> newGroups = selectedGroups - originalGroups
        List<String> deletedGroups = originalGroups - selectedGroups
        List<String> newIPRanges = ipRanges - originalIPRanges
        List<String> deletedIPRanges = originalIPRanges - ipRanges

        newGroups.each{ awsRdsService.authorizeDBSecurityGroupIngressForGroup(userContext, targetGroup.getDBSecurityGroupName(), it) }
        deletedGroups.each{ awsRdsService.revokeDBSecurityGroupIngressForGroup(userContext, targetGroup.getDBSecurityGroupName(), it) }
        newIPRanges.each{ awsRdsService.authorizeDBSecurityGroupIngressForIP(userContext, targetGroup.getDBSecurityGroupName(), it) }
        deletedIPRanges.each{ awsRdsService.revokeDBSecurityGroupIngressForIP(userContext, targetGroup.getDBSecurityGroupName(), it) }
    }

    def delete = {
        UserContext userContext = UserContext.of(request)
        try {
            awsRdsService.removeDBSecurityGroup(userContext, params.name)
            flash.message = "DB Security Group '${params.name}' has been deleted."
        } catch (Exception e) {
            flash.message = "Could not delete DB Security Group: ${e}"
        }
<<<<<<< HEAD
        redirect(action: 'list')
=======
        redirect(action: list)
>>>>>>> a6a127e9
    }

}<|MERGE_RESOLUTION|>--- conflicted
+++ resolved
@@ -28,11 +28,7 @@
 
     def static allowedMethods = [save: 'POST', update: 'POST', delete: 'POST']
 
-<<<<<<< HEAD
-    def index = { redirect(action: 'list', params:params) }
-=======
-    def index = { redirect(action: list, params: params) }
->>>>>>> a6a127e9
+    def index = { redirect(action: 'list', params: params) }
 
     def list = {
         UserContext userContext = UserContext.of(request)
@@ -121,11 +117,7 @@
         } catch (Exception e) {
             flash.message = "Could not update DB Security Group: ${e}"
         }
-<<<<<<< HEAD
-        redirect(action: 'show', params:[name:name])
-=======
-        redirect(action:show, params: [name: name])
->>>>>>> a6a127e9
+        redirect(action: 'show', params: [name: name])
     }
 
     private void updateDBSecurityIngress(UserContext userContext, DBSecurityGroup targetGroup, List<String> selectedGroups, List<String> ipRanges) {
@@ -150,11 +142,7 @@
         } catch (Exception e) {
             flash.message = "Could not delete DB Security Group: ${e}"
         }
-<<<<<<< HEAD
         redirect(action: 'list')
-=======
-        redirect(action: list)
->>>>>>> a6a127e9
     }
 
 }