/*
 * Copyright 2012 Netflix, Inc.
 *
 * Licensed under the Apache License, Version 2.0 (the "License");
 * you may not use this file except in compliance with the License.
 * You may obtain a copy of the License at
 *
 *     http://www.apache.org/licenses/LICENSE-2.0
 *
 * Unless required by applicable law or agreed to in writing, software
 * distributed under the License is distributed on an "AS IS" BASIS,
 * WITHOUT WARRANTIES OR CONDITIONS OF ANY KIND, either express or implied.
 * See the License for the specific language governing permissions and
 * limitations under the License.
 */
package com.netflix.asgard

import com.amazonaws.AmazonServiceException
import com.amazonaws.services.autoscaling.model.Activity
import com.amazonaws.services.autoscaling.model.AutoScalingGroup
import com.amazonaws.services.autoscaling.model.LaunchConfiguration
import com.amazonaws.services.autoscaling.model.ScalingPolicy
import com.amazonaws.services.autoscaling.model.ScheduledUpdateGroupAction
import com.amazonaws.services.autoscaling.model.SuspendedProcess
import com.amazonaws.services.cloudwatch.model.MetricAlarm
import com.amazonaws.services.ec2.model.AvailabilityZone
import com.amazonaws.services.ec2.model.Image
import com.amazonaws.services.elasticloadbalancing.model.LoadBalancerDescription
import com.google.common.collect.Multiset
import com.google.common.collect.Sets
import com.google.common.collect.TreeMultiset
import com.netflix.asgard.model.AutoScalingGroupData
import com.netflix.asgard.model.AutoScalingGroupHealthCheckType
import com.netflix.asgard.model.AutoScalingProcessType
<<<<<<< HEAD
import com.netflix.asgard.model.GroupedInstance
import com.netflix.grails.contextParam.ContextParam
=======
import com.netflix.asgard.model.SubnetTarget
import com.netflix.asgard.model.Subnets
>>>>>>> a6a127e9
import grails.converters.JSON
import grails.converters.XML
import org.joda.time.DateTime
import org.joda.time.Duration
import com.amazonaws.services.ec2.model.SecurityGroup

@ContextParam('region')
class AutoScalingController {

    def grailsApplication

    def applicationService
    def awsAutoScalingService
    def awsCloudWatchService
    def awsEc2Service
    def awsLoadBalancerService
    def configService
    def instanceTypeService
    def mergedInstanceService
    def stackService

    def static allowedMethods = [save: 'POST', update: 'POST', delete: 'POST', postpone: 'POST', pushStart: 'POST']

<<<<<<< HEAD
    def index = { redirect(action: 'list', params:params) }
=======
    def index = { redirect(action: list, params: params) }
>>>>>>> a6a127e9

    def list = {
        UserContext userContext = UserContext.of(request)
        Collection<AutoScalingGroup> groups = awsAutoScalingService.getAutoScalingGroups(userContext)

        // Optimize app name calculation by parsing each ASG only once and storing results in a map.
        Map<String, String> groupNamesToAppNames = [:]
        groups*.autoScalingGroupName.each { String groupName ->
            groupNamesToAppNames.put(groupName, Relationships.appNameFromGroupName(groupName))
        }

        Set<String> appNames = Requests.ensureList(params.id).collect { it.split(',') }.flatten() as Set<String>
        if (appNames) {
            groups = groups.findAll { groupNamesToAppNames[it.autoScalingGroupName] in appNames }
        }
        groups = groups.sort { it.autoScalingGroupName.toLowerCase() }

        // Determine which app names are valid based on ASG names
        List<String> registeredAppNamesList = applicationService.getRegisteredApplications(userContext)*.name
        Set<String> registeredAppNames = new HashSet<String>(registeredAppNamesList)
        Set<String> groupsWithValidAppNames = new HashSet<String>()
        groups*.autoScalingGroupName.each { String asgName ->
            if (groupNamesToAppNames[asgName] in registeredAppNames) {
                groupsWithValidAppNames << asgName
            }
        }

        Map<Object, List<ScalingPolicy>> groupNamesToScalingPolicies = awsAutoScalingService.
                getAllScalingPolicies(userContext).groupBy { it.autoScalingGroupName }

        withFormat {
            html {
                [
                    autoScalingGroups: groups,
                    appNames: appNames,
                    groupsWithValidAppNames: groupsWithValidAppNames,
                    groupNamesToAppNames: groupNamesToAppNames,
                    groupNamesToScalingPolicies: groupNamesToScalingPolicies,
                ]
            }
            xml { new XML(groups).render(response) }
            json { new JSON(groups).render(response) }
        }
    }

    static final Integer DEFAULT_ACTIVITIES = 20

    def show = {
        UserContext userContext = UserContext.of(request)
        String name = params.name ?: params.id
        AutoScalingGroup group = awsAutoScalingService.getAutoScalingGroup(userContext, name)
        if (!group) {
            Requests.renderNotFound('Auto Scaling Group', name, this)
            return
        } else {
            AutoScalingGroupData groupData = awsAutoScalingService.buildAutoScalingGroupData(userContext, group)
            Multiset<String> zonesWithInstanceCounts = TreeMultiset.create()
            for (GroupedInstance instance in groupData?.instances) {
                zonesWithInstanceCounts.add(instance.availabilityZone)
            }
            String appName = Relationships.appNameFromGroupName(name)
            List<Activity> activities = []
            List<ScalingPolicy> scalingPolicies = []
            List<ScheduledUpdateGroupAction> scheduledActions = []
            try {
                activities = awsAutoScalingService.getAutoScalingGroupActivities(userContext, name, DEFAULT_ACTIVITIES)
                scalingPolicies = awsAutoScalingService.getScalingPoliciesForGroup(userContext, name)
                scheduledActions = awsAutoScalingService.getScheduledActionsForGroup(userContext, name)
            } catch (AmazonServiceException ignored) {
                // The ASG stopped existing. This race condition happens during automated polling in a unit test.
            }
            Integer instanceCount = group.instances.size()
            Boolean runHealthChecks = params.runHealthChecks || instanceCount < 20
            List<String> subnetIds = Relationships.subnetIdsFromVpcZoneIdentifier(group.VPCZoneIdentifier)
            String subnetPurpose = awsEc2Service.getSubnets(userContext).coerceLoneOrNoneFromIds(subnetIds)?.purpose

            final Map<AutoScalingProcessType, String> processTypeToProcessStatusMessage = [:]
            AutoScalingProcessType.with { [Launch, AZRebalance, Terminate, AddToLoadBalancer] }.each {
                final SuspendedProcess suspendedProcess = group.getSuspendedProcess(it)
                processTypeToProcessStatusMessage[it] = suspendedProcess ? "Disabled: '${suspendedProcess.suspensionReason}'" : 'Enabled'
            }
            DateTime dayAfterExpire = groupData?.expirationTimeAsDateTime()?.plusDays(1)
            Duration maxExpirationDuration = AutoScalingGroupData.MAX_EXPIRATION_DURATION
            Boolean showPostponeButton = dayAfterExpire &&
                    new Duration(Time.now(), dayAfterExpire).isShorterThan(maxExpirationDuration)
            String lcName = groupData?.launchConfigurationName
            LaunchConfiguration launchConfig = awsAutoScalingService.getLaunchConfiguration(userContext, lcName)
            Image image = awsEc2Service.getImage(userContext, launchConfig?.imageId, From.CACHE)

            Collection<String> alarmNames = scalingPolicies.collect { it.alarms*.alarmName }.flatten()
            List<MetricAlarm> alarms = awsCloudWatchService.getAlarms(userContext, alarmNames)
            Map<String, MetricAlarm> alarmsByName = alarms.inject([:]) { Map map, alarm ->
                map.put(alarm.alarmName, alarm)
                map
            } as Map

            def details = [
                    instanceCount: instanceCount,
                    showPostponeButton: showPostponeButton,
                    runHealthChecks: runHealthChecks,
                    group: groupData,
                    zonesWithInstanceCounts: zonesWithInstanceCounts,
                    launchConfiguration: launchConfig,
                    image: image,
                    clusterName: Relationships.clusterFromGroupName(name),
                    variables: Relationships.dissectCompoundName(name),
                    launchStatus: processTypeToProcessStatusMessage[AutoScalingProcessType.Launch],
                    azRebalanceStatus: processTypeToProcessStatusMessage[AutoScalingProcessType.AZRebalance],
                    terminateStatus: processTypeToProcessStatusMessage[AutoScalingProcessType.Terminate],
                    addToLoadBalancerStatus: processTypeToProcessStatusMessage[AutoScalingProcessType.AddToLoadBalancer],
                    scalingPolicies: scalingPolicies,
                    scheduledActions: scheduledActions,
                    activities: activities,
                    app: applicationService.getRegisteredApplication(userContext, appName),
                    buildServer: grailsApplication.config.cloud.buildServer,
                    alarmsByName: alarmsByName,
                    subnetPurpose: subnetPurpose ?: null,
                    vpcZoneIdentifier: group.VPCZoneIdentifier
            ]
            withFormat {
                html { return details }
                xml { new XML(details).render(response) }
                json { new JSON(details).render(response) }
            }
        }
    }

    def activities = {
        UserContext userContext = UserContext.of(request)
        String groupName = params.id
        Integer count = params.activityCount as Integer
        List<Activity> activities = awsAutoScalingService.getAutoScalingGroupActivities(userContext, groupName, count)
        Map details = [name: groupName, count: activities.size(), activities: activities]
        withFormat {
            html { return details }
            xml { new XML(details).render(response) }
            json { new JSON(details).render(response) }
        }
    }

    def create = {
        UserContext userContext = UserContext.of(request)
        List<LoadBalancerDescription> loadBalancers = awsLoadBalancerService.getLoadBalancers(userContext).
                sort { it.loadBalancerName.toLowerCase() }

        List<SuspendedProcess> processes = []
        if (params.azRebalance == 'disabled') {
            processes << new SuspendedProcess().withProcessName(AutoScalingProcessType.AZRebalance.name())
        }
        Collection<AvailabilityZone> recommendedZones = awsEc2Service.getRecommendedAvailabilityZones(userContext)
        Collection<String> selectedZones = awsEc2Service.preselectedZoneNames(recommendedZones,
                Requests.ensureList(params.selectedZones))
        AutoScalingGroup group = new AutoScalingGroup(
                minSize: tryParse(params.min),
                desiredCapacity: tryParse(params.desiredCapacity),
                maxSize: tryParse(params.max),
                defaultCooldown: tryParse(params.defaultCooldown),
                healthCheckType: params.healthCheckType,
                healthCheckGracePeriod: tryParse(params.healthCheckGracePeriod),
                availabilityZones: selectedZones,
                suspendedProcesses: processes
        )
        List<SecurityGroup> effectiveGroups = awsEc2Service.getEffectiveSecurityGroups(userContext).sort {
            it.groupName?.toLowerCase()
        }
        Subnets subnets = awsEc2Service.getSubnets(userContext)
        Map<String, String> purposeToVpcId = subnets.mapPurposeToVpcId()
        [
                applications: applicationService.getRegisteredApplications(userContext),
                group: group,
                stacks: stackService.getStacks(userContext),
                images: awsEc2Service.getAccountImages(userContext).sort { it.imageLocation.toLowerCase() },
                defKey: awsEc2Service.defaultKeyName,
                keys: awsEc2Service.getKeys(userContext).sort { it.keyName.toLowerCase() },
                subnetPurpose: params.subnetPurpose ?: null,
                subnetPurposes: subnets.getPurposesForZones(recommendedZones*.zoneName, SubnetTarget.EC2).sort(),
                zonesGroupedByPurpose: subnets.groupZonesByPurpose(recommendedZones*.zoneName, SubnetTarget.EC2),
                selectedZones: selectedZones,
                purposeToVpcId: purposeToVpcId,
                vpcId: purposeToVpcId[params.subnetPurpose],
                loadBalancersGroupedByVpcId: loadBalancers.groupBy { it.VPCId },
                selectedLoadBalancers: Requests.ensureList(params.selectedLoadBalancers),
                securityGroupsGroupedByVpcId: effectiveGroups.groupBy { it.vpcId },
                selectedSecurityGroups: Requests.ensureList(params.selectedSecurityGroups),
                instanceTypes: instanceTypeService.getInstanceTypes(userContext)
        ]
    }

    private Integer tryParse(String s) {
        s?.isInteger() ? s.toInteger() : null
    }

    def save = { GroupCreateCommand cmd ->

        if (cmd.hasErrors()) {
<<<<<<< HEAD
            chain(action: 'create', model:[cmd:cmd], params:params) // Use chain to pass both the errors and the params
=======
            chain(action: create, model: [cmd: cmd], params: params) // Use chain to pass both the errors and the params
>>>>>>> a6a127e9
        } else {

            // Auto Scaling Group name
            String groupName = Relationships.buildGroupName(params)
            UserContext userContext = UserContext.of(request)

            // Auto Scaling Group
            def minSize = params.min ?: 0
            def desiredCapacity = params.desiredCapacity ?: 0
            def maxSize = params.max ?: 0
            def defaultCooldown = params.defaultCooldown ?: 10
            String healthCheckType = AutoScalingGroupHealthCheckType.ensureValidType(params.healthCheckType)
            Integer healthCheckGracePeriod = params.healthCheckGracePeriod as Integer
            List<String> availabilityZones = Requests.ensureList(params.selectedZones)
            List<String> loadBalancerNames = Requests.ensureList(params.selectedLoadBalancers)
            AutoScalingGroup groupTemplate = new AutoScalingGroup().withAutoScalingGroupName(groupName).
                    withAvailabilityZones(availabilityZones).withLoadBalancerNames(loadBalancerNames).
                    withMinSize(minSize.toInteger()).withDesiredCapacity(desiredCapacity.toInteger()).
                    withMaxSize(maxSize.toInteger()).withDefaultCooldown(defaultCooldown.toInteger()).
                    withHealthCheckType(healthCheckType).withHealthCheckGracePeriod(healthCheckGracePeriod)

            // If this ASG lauches VPC instances, we must find the proper subnets and add them.
            String subnetPurpose = params.subnetPurpose ?: null
            if (subnetPurpose) {
                List<String> subnetIds = awsEc2Service.getSubnets(userContext).
                        getSubnetIdsForZones(availabilityZones, subnetPurpose, SubnetTarget.EC2)
                groupTemplate.withVPCZoneIdentifier(Relationships.vpcZoneIdentifierFromSubnetIds(subnetIds))
            }

            final Collection<AutoScalingProcessType> suspendedProcesses = Sets.newHashSet()
            if (params.azRebalance == 'disabled') {
                suspendedProcesses << AutoScalingProcessType.AZRebalance
            }

            //Launch Configuration
            String imageId = params.imageId
            String keyName = params.keyName
            List<String> securityGroups = Requests.ensureList(params.selectedSecurityGroups)
            String instanceType = params.instanceType
            String kernelId = params.kernelId ?: null
            String ramdiskId = params.ramdiskId ?: null
            String iamInstanceProfile = params.iamInstanceProfile ?: null
            LaunchConfiguration launchConfigTemplate = new LaunchConfiguration().withImageId(imageId).
                    withKernelId(kernelId).withInstanceType(instanceType).withKeyName(keyName).withRamdiskId(ramdiskId).
                    withSecurityGroups(securityGroups).withIamInstanceProfile(iamInstanceProfile)

            CreateAutoScalingGroupResult result = awsAutoScalingService.createLaunchConfigAndAutoScalingGroup(
                    userContext, groupTemplate, launchConfigTemplate, suspendedProcesses)
            flash.message = result.toString()
            if (result.succeeded()) {
                redirect(action: 'show', params: [id: groupName])
            }
            else {
                chain(action: 'create', model: [cmd: cmd], params: params)
            }
        }
    }

    def edit = {
        UserContext userContext = UserContext.of(request)
        String name = params.name ?: params.id
        AutoScalingGroup group = awsAutoScalingService.getAutoScalingGroup(userContext, name)
        if (!group) {
            Requests.renderNotFound('Auto Scaling Group', name, this)
            return
        }
        Subnets subnets = awsEc2Service.getSubnets(userContext)
        List<String> subnetIds = Relationships.subnetIdsFromVpcZoneIdentifier(group.VPCZoneIdentifier)
        String subnetPurpose = awsEc2Service.getSubnets(userContext).coerceLoneOrNoneFromIds(subnetIds)?.purpose
        Collection<AvailabilityZone> availabilityZones = awsEc2Service.getAvailabilityZones(userContext)
        return [
                group: group,
                loadBalancers: awsLoadBalancerService.getLoadBalancers(userContext),
                launchConfigurations: awsAutoScalingService.getLaunchConfigurationNamesForAutoScalingGroup(
                     userContext, name).sort { it.toLowerCase() },
                subnetPurpose: params.subnetPurpose ?: subnetPurpose,
                zonesGroupedByPurpose: subnets.groupZonesByPurpose(availabilityZones*.zoneName, SubnetTarget.EC2),
                selectedZones: Requests.ensureList(params.selectedZones) ?: group?.availabilityZones,
                launchSuspended: group?.isProcessSuspended(AutoScalingProcessType.Launch),
                terminateSuspended: group?.isProcessSuspended(AutoScalingProcessType.Terminate),
                addToLoadBalancerSuspended: group?.isProcessSuspended(AutoScalingProcessType.AddToLoadBalancer),
                vpcZoneIdentifier: group.VPCZoneIdentifier,
        ]
    }

    def update = {
        Map<String, AutoScalingProcessType> processes = AutoScalingProcessType.with { [
                azRebalance: AZRebalance,
                launch: Launch,
                terminate: Terminate,
                addToLoadBalancer: AddToLoadBalancer,
        ] } as Map
        List<String> validProcessValues = ['enabled', 'disabled']
        processes.each { name, processType ->
            String processValue = params[name]
            if (processValue && !(processValue in validProcessValues)) {
                String msg = "${name} must have a value in ${validProcessValues} not '${processValue}'."
                throw new IllegalArgumentException(msg)
            }
        }
        String name = params.name
        UserContext userContext = UserContext.of(request)
        Integer minSize = (params.min ?: 0) as Integer
        Integer desiredCapacity = (params.desiredCapacity ?: 0) as Integer
        Integer maxSize = (params.max ?: 0) as Integer
        def nextAction = 'show'

        if (minSize > desiredCapacity) {
            flash.message = "Error: Minimum size ${minSize} is lower than desired capacity ${desiredCapacity}"
            nextAction = 'edit'
        } else if (desiredCapacity > maxSize) {
            flash.message = "Error: Desired capacity ${desiredCapacity} is lower than max size ${maxSize}"
            nextAction = 'edit'
        } else {
            String lcName = params.launchConfiguration
            Integer defaultCooldown = (params.defaultCooldown ?: 10) as Integer
            String healthCheckType = AutoScalingGroupHealthCheckType.ensureValidType(params.healthCheckType)
            Integer healthCheckGracePeriod = params.healthCheckGracePeriod as Integer
            List<String> availabilityZones = Requests.ensureList(params.selectedZones)
            Collection<AutoScalingProcessType> suspendProcesses = Sets.newHashSet()
            Collection<AutoScalingProcessType> resumeProcesses = Sets.newHashSet()
            processes.each { String paramName, AutoScalingProcessType processType ->
                if (params[paramName] in ['disabled']) {
                    suspendProcesses << processType
                }
                if (params[paramName] in ['enabled']) {
                    resumeProcesses << processType
                }
            }
            final AutoScalingGroupData autoScalingGroupData = AutoScalingGroupData.forUpdate(
                    name, lcName, minSize, desiredCapacity,
                    maxSize, defaultCooldown, healthCheckType, healthCheckGracePeriod, availabilityZones
            )
            try {
                awsAutoScalingService.updateAutoScalingGroup(userContext, autoScalingGroupData, suspendProcesses,
                        resumeProcesses)
                flash.message = "AutoScaling Group '${name}' has been updated."
            } catch (Exception e) {
                flash.message = "Could not update AutoScaling Group: ${e}"
                nextAction = 'edit'
            }
        }
        redirect(action: nextAction, params: [name: name])
    }

    def delete = {
        UserContext userContext = UserContext.of(request)
        String name = params.name
        AutoScalingGroup group = awsAutoScalingService.getAutoScalingGroup(userContext, name)
        Boolean showGroupNext = false
        if (!group) {
            flash.message = "Auto Scaling Group '${name}' not found."
        } else {
            if (group?.instances?.size() <= 0) {
                try {
                    awsAutoScalingService.deleteAutoScalingGroup(userContext, name)
                    flash.message = "AutoScaling Group '${name}' has been deleted."
                } catch (Exception e) {
                    flash.message = "Could not delete Auto Scaling Group: ${e}"
                    showGroupNext = true
                }
            } else {
                flash.message = "You cannot delete an auto scaling group that still has instances. " +
                        "Set the min and max to 0, wait for the instances to disappear, then try deleting again."
                showGroupNext = true
            }
        }
        showGroupNext ? redirect(action: 'show', params: [name: name]) : redirect(action: 'list')
    }

    def postpone = {
        UserContext userContext = UserContext.of(request)
        String name = params.name
        awsAutoScalingService.postponeExpirationTime(userContext, name, Duration.standardDays(1))
        redirect(action: 'show', id: name)
    }

    def generateName = {
        withFormat {
            json {
                if (params.appName) {
                    try {
                        String groupName = Relationships.buildGroupName(params, true)
                        Names names = Relationships.dissectCompoundName(groupName)
                        List<String> envVars = names.labeledEnvironmentVariables(configService.userDataVarPrefix)
                        Map result = [groupName: groupName, envVars: envVars]
                        render(result as JSON)
                    } catch (Exception e) {
                        response.status = 503
                        render e.message
                    }
                } else {
                    response.status = 503
                    render '(App is required)'
                }
            }
        }
    }

    def anyInstance = {
        UserContext userContext = UserContext.of(request)
        String name = params.name ?: params.id
        String field = params.field
        AutoScalingGroup group = awsAutoScalingService.getAutoScalingGroup(userContext, name)
        List instances = group?.instances
        String instanceId = instances?.size() >= 1 ? instances[0].instanceId : null
        MergedInstance mergedInstance = instanceId ?
                mergedInstanceService.getMergedInstancesByIds(userContext, [instanceId])[0] : null
        String result = mergedInstance?.getFieldValue(field)
        if (!result) {
            response.status = 400
            if (!name) { result = 'name is a required parameter'}
            else if (!field) { result = 'field is a required parameter'}
            else if (!group) { result = "No auto scaling group found with name '$name'"}
            else if (!mergedInstance) { result = "No instances found for auto scaling group '$name'"}
            else { result = "'$field' not found. Valid fields: ${mergedInstance.listFieldNames()}" }
        }
        render result
    }

    /**
     * TODO: This endpoint can be removed when ASG tagging is stable and more trusted
     */
    def removeExpirationTime = {
        UserContext userContext = UserContext.of(request)
        String name = params.id ?: params.name
        awsAutoScalingService.removeExpirationTime(userContext, name)
        flash.message = "Removed expiration time from auto scaling group '${name}'"
        redirect(action: 'show', id: name)
    }

    def imageless = {
        UserContext userContext = UserContext.of(request)
        List<AppRegistration> allApps = applicationService.getRegisteredApplications(userContext)
        Collection<AutoScalingGroup> allGroups = awsAutoScalingService.getAutoScalingGroups(userContext)
        Collection<AutoScalingGroup> groupsWithMissingImages = allGroups.findAll { AutoScalingGroup group ->
            String lcName = group.launchConfigurationName
            LaunchConfiguration lc = awsAutoScalingService.getLaunchConfiguration(userContext, lcName, From.CACHE)
            awsEc2Service.getImage(userContext, lc?.imageId, From.CACHE) == null
        }
        groupsWithMissingImages.sort { it.autoScalingGroupName }

        Map<String, AppRegistration> groupNamesToApps = [:]
        groupsWithMissingImages*.autoScalingGroupName.each { String groupName ->
            groupNamesToApps.put(groupName, allApps.find { it.name == Relationships.appNameFromGroupName(groupName) })
        }

        withFormat {
            html {
                [
                        autoScalingGroups: groupsWithMissingImages,
                        groupNamesToApps: groupNamesToApps
                ]
            }
            xml { new XML(groupsWithMissingImages).render(response) }
            json { new JSON(groupsWithMissingImages).render(response) }
        }
    }
}<|MERGE_RESOLUTION|>--- conflicted
+++ resolved
@@ -32,13 +32,10 @@
 import com.netflix.asgard.model.AutoScalingGroupData
 import com.netflix.asgard.model.AutoScalingGroupHealthCheckType
 import com.netflix.asgard.model.AutoScalingProcessType
-<<<<<<< HEAD
 import com.netflix.asgard.model.GroupedInstance
 import com.netflix.grails.contextParam.ContextParam
-=======
 import com.netflix.asgard.model.SubnetTarget
 import com.netflix.asgard.model.Subnets
->>>>>>> a6a127e9
 import grails.converters.JSON
 import grails.converters.XML
 import org.joda.time.DateTime
@@ -62,11 +59,7 @@
 
     def static allowedMethods = [save: 'POST', update: 'POST', delete: 'POST', postpone: 'POST', pushStart: 'POST']
 
-<<<<<<< HEAD
-    def index = { redirect(action: 'list', params:params) }
-=======
-    def index = { redirect(action: list, params: params) }
->>>>>>> a6a127e9
+    def index = { redirect(action: 'list', params: params) }
 
     def list = {
         UserContext userContext = UserContext.of(request)
@@ -262,11 +255,7 @@
     def save = { GroupCreateCommand cmd ->
 
         if (cmd.hasErrors()) {
-<<<<<<< HEAD
-            chain(action: 'create', model:[cmd:cmd], params:params) // Use chain to pass both the errors and the params
-=======
-            chain(action: create, model: [cmd: cmd], params: params) // Use chain to pass both the errors and the params
->>>>>>> a6a127e9
+            chain(action: 'create', model: [cmd:cmd], params: params) // Use chain to pass both the errors and the params
         } else {
 
             // Auto Scaling Group name
