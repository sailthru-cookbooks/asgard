/*
 * Copyright 2012 Netflix, Inc.
 *
 * Licensed under the Apache License, Version 2.0 (the "License");
 * you may not use this file except in compliance with the License.
 * You may obtain a copy of the License at
 *
 *     http://www.apache.org/licenses/LICENSE-2.0
 *
 * Unless required by applicable law or agreed to in writing, software
 * distributed under the License is distributed on an "AS IS" BASIS,
 * WITHOUT WARRANTIES OR CONDITIONS OF ANY KIND, either express or implied.
 * See the License for the specific language governing permissions and
 * limitations under the License.
 */
package com.netflix.asgard

import com.amazonaws.AmazonServiceException
import com.amazonaws.services.autoscaling.model.AutoScalingGroup
import com.amazonaws.services.ec2.model.AvailabilityZone
import com.amazonaws.services.ec2.model.SecurityGroup
import com.amazonaws.services.elasticloadbalancing.model.HealthCheck
import com.amazonaws.services.elasticloadbalancing.model.Listener
import com.amazonaws.services.elasticloadbalancing.model.LoadBalancerDescription
import com.netflix.asgard.model.InstanceStateData
<<<<<<< HEAD
import com.netflix.grails.contextParam.ContextParam
=======
import com.netflix.asgard.model.SubnetTarget
import com.netflix.asgard.model.Subnets
>>>>>>> a6a127e9
import grails.converters.JSON
import grails.converters.XML

@ContextParam('region')
class LoadBalancerController {

    def applicationService
    def awsEc2Service
    def awsLoadBalancerService
    def awsAutoScalingService
    def configService
    def stackService

    // The delete, save and update actions only accept POST requests
    def static allowedMethods = [
            delete: 'POST', save: 'POST', update: 'POST', addListener: 'POST', removeListener: 'POST'
    ]

    def index = { redirect(action: 'list', params: params) }

    def list = {
        UserContext userContext = UserContext.of(request)
        Set<String> appNames = Requests.ensureList(params.id).collect { it.split(',') }.flatten() as Set<String>
        Collection<LoadBalancerDescription> loadBalancers = awsLoadBalancerService.getLoadBalancers(userContext)
        if (appNames) {
            loadBalancers = loadBalancers.findAll { LoadBalancerDescription loadBalancer ->
                appNames.contains(Relationships.appNameFromLoadBalancerName(loadBalancer.loadBalancerName))
            }
        }
        loadBalancers = loadBalancers.sort { it.loadBalancerName.toLowerCase() }
        withFormat {
            html { [loadbalancers: loadBalancers, appNames: appNames] }
            xml { new XML(loadBalancers).render(response) }
            json { new JSON(loadBalancers).render(response) }
        }
    }

    def show = {
        String name = params.name ?: params.id
        UserContext userContext = UserContext.of(request)
        LoadBalancerDescription lb = awsLoadBalancerService.getLoadBalancer(userContext, name)
        if (!lb) {
            Requests.renderNotFound('Load Balancer', name, this)
        } else {
            String appName = awsLoadBalancerService.getAppNameForLoadBalancer(name)
            List<AutoScalingGroup> groups =
                    awsAutoScalingService.getAutoScalingGroupsForLB(userContext, name).sort { it.autoScalingGroupName }
            List<String> clusterNames =
                    groups.collect { Relationships.clusterFromGroupName(it.autoScalingGroupName) }.unique()
            List<InstanceStateData> instanceStateDatas = awsLoadBalancerService.getInstanceStateDatas(
                    userContext, name, groups)
            String subnetPurpose = awsEc2Service.getSubnets(userContext).coerceLoneOrNoneFromIds(lb.subnets)?.purpose
            Map details = [
                    loadBalancer: lb,
                    app: applicationService.getRegisteredApplication(userContext, appName),
                    clusters: clusterNames,
                    groups: groups,
                    instanceStates: instanceStateDatas,
                    subnetPurpose: subnetPurpose ?: '',
            ]
            withFormat {
                html { return details }
                xml { new XML(details).render(response) }
                json { new JSON(details).render(response) }
            }
        }
    }

    def create = {
        UserContext userContext = UserContext.of(request)
        List<SecurityGroup> effectiveGroups = awsEc2Service.getEffectiveSecurityGroups(userContext).sort {
            it.groupName?.toLowerCase()
        }
        Map<Object, List<SecurityGroup>> securityGroupsGroupedByVpcId = effectiveGroups.groupBy { it.vpcId }
        securityGroupsGroupedByVpcId[null] = [] // Security Groups are not allowed on non-VPC ELBs
        Collection<AvailabilityZone> availabilityZones = awsEc2Service.getAvailabilityZones(userContext)
        Collection<String> selectedZones = awsEc2Service.preselectedZoneNames(availabilityZones,
                Requests.ensureList(params.selectedZones))
        Subnets subnets = awsEc2Service.getSubnets(userContext)
        Map<String, String> purposeToVpcId = subnets.mapPurposeToVpcId()
        [
            applications: applicationService.getRegisteredApplicationsForLoadBalancer(userContext),
            stacks: stackService.getStacks(userContext),
            subnetPurpose: params.subnetPurpose ?: null,
            subnetPurposes: subnets.getPurposesForZones(availabilityZones*.zoneName, SubnetTarget.ELB).sort(),
            zonesGroupedByPurpose: subnets.groupZonesByPurpose(availabilityZones*.zoneName, SubnetTarget.ELB),
            selectedZones: selectedZones,
            purposeToVpcId: purposeToVpcId,
            vpcId: purposeToVpcId[params.subnetPurpose],
            securityGroupsGroupedByVpcId: securityGroupsGroupedByVpcId,
            selectedSecurityGroups: Requests.ensureList(params.selectedSecurityGroups),
        ]
    }

    def save = { LoadBalancerCreateCommand cmd ->
        if (cmd.hasErrors()) {
            chain(action: 'create', model: [cmd: cmd], params: params) // Use chain to pass both the errors and the params
        } else {

            // Load Balancer name
            String appName = params.appName
            String stack = params.newStack ?: params.stack
            String detail = params.detail
            String lbName = Relationships.buildLoadBalancerName(appName, stack, detail)

            UserContext userContext = UserContext.of(request)
            List<String> zoneList = Requests.ensureList(params.selectedZones)
            List<String> securityGroups = Requests.ensureList(params.selectedSecurityGroups)
            try {
                Listener listener1 = new Listener().withProtocol(params.protocol1).
                        withLoadBalancerPort(params.lbPort1.toInteger()).
                        withInstancePort(params.instancePort1.toInteger())
                List<Listener> listeners = [listener1]
                if (params.protocol2) {
                    listeners.add(new Listener()
                            .withProtocol(params.protocol2)
                            .withLoadBalancerPort(params.lbPort2.toInteger()).withInstancePort(params.instancePort2.toInteger()))
                }
                String subnetPurpose = params.subnetPurpose ?: null
                awsLoadBalancerService.createLoadBalancer(userContext, lbName, zoneList, listeners, securityGroups,
                        subnetPurpose)
                updateHealthCheck(userContext, lbName, params)
<<<<<<< HEAD
                flash.message = "Load Balancer '${lbName}' has been created. You should now file two tickets: " +
                        "one Eng Tools Jira ticket for Security Group ingress access, " +
                        "and one Service Now ticket for a new public CNAME."
                redirect(action: 'show', params:[name:lbName])
=======
                flash.message = "Load Balancer '${lbName}' has been created. " + configService.postElbCreationMessage
                redirect(action:show, params:[name:lbName])
>>>>>>> a6a127e9
            } catch (Exception e) {
                flash.message = "Could not create Load Balancer: ${e}"
                chain(action: 'create', model: [cmd: cmd], params: params)
            }
        }
    }

    def delete = {
        UserContext userContext = UserContext.of(request)
        String name = params.name
        try {
            awsLoadBalancerService.removeLoadBalancer(userContext, params.name)
            flash.message = "Load Balancer '${name}' has been deleted."
            redirect(action: 'result')
        } catch (Exception e) {
            flash.message = "Could not delete Load Balancer: ${e}"
            redirect(action: 'show', params: [id: name])
        }
    }

    def edit = {
        String name = params.name ?: params.id
        UserContext userContext = UserContext.of(request)
        [
                loadBalancer: awsLoadBalancerService.getLoadBalancer(userContext, name),
                zoneList: awsEc2Service.getAvailabilityZones(userContext)
        ]
    }

    private void updateLbSubnets(UserContext userContext, String lbName, List<String> zones, List<String> subnetNames) {
        Subnets subnets = awsEc2Service.getSubnets(userContext)
        String subnetPurpose = subnets.coerceLoneOrNoneFromIds(subnetNames)?.purpose
        List<String> newSubnetIds = subnets.getSubnetIdsForZones(zones, subnetPurpose, SubnetTarget.ELB)
        try {
            List<String> updateSubnetsMsgs = awsLoadBalancerService.updateSubnets(userContext, lbName, subnetNames,
                    newSubnetIds)
            updateSubnetsMsgs.each { flash.message + it }
        }
        catch (AmazonServiceException ase) {
            String msg = "Failed to update subnets: ${ase} "
            flash.message = flash.message ? flash.message + msg : msg
        }
    }

    private void updateLbZones(UserContext userContext, String lbName, List<String> zones, List<String> origZones) {
        List<String> removedZones = origZones - zones
        List<String> addedZones = zones - origZones
        if (addedZones.size() > 0) {
            awsLoadBalancerService.addZones(userContext, lbName, addedZones)
            def msg = "Added zone${addedZones.size() == 1 ? '' : 's'} $addedZones to load balancer. "
            flash.message = flash.message ? flash.message + msg : msg
        }
        if (removedZones.size() > 0) {
            awsLoadBalancerService.removeZones(userContext, lbName, removedZones)
            def msg = "Removed zone${removedZones.size() == 1 ? '' : 's'} $removedZones from load balancer. "
            flash.message = flash.message ? flash.message + msg : msg
        }
    }

    def update = {
        String name = params.name
        UserContext userContext = UserContext.of(request)
        LoadBalancerDescription lb = awsLoadBalancerService.getLoadBalancer(userContext, name)

        List<String> zoneList = Requests.ensureList(params.selectedZones)
        if (lb.subnets) {
            updateLbSubnets(userContext, name, zoneList, lb.subnets)
        } else {
            updateLbZones(userContext, name, zoneList, lb.availabilityZones)
        }

        // Health check
        Boolean healthCheckUpdated = false
        try {
            updateHealthCheck(userContext, name, params)
            healthCheckUpdated = true
        }
        catch (AmazonServiceException ase) {
            String msg = "Failed to update health check: ${ase} "
            flash.message = flash.message ? flash.message + msg : msg
        }

        if (healthCheckUpdated) {
            String msg  = "Load Balancer '${name}' health check has been updated. "
            flash.message = flash.message ? flash.message + msg : msg
        }
        redirect(action: 'show', params: [name: name])
    }

    // Used by both create and update to set the health check from page params
    private void updateHealthCheck(userContext, name, params) {
        awsLoadBalancerService.configureHealthCheck(userContext, name, new HealthCheck().withTarget(params.target).
                withInterval(params.interval.toInteger()).withTimeout(params.timeout.toInteger()).
                withUnhealthyThreshold(params.unhealthy.toInteger()).withHealthyThreshold(params.healthy.toInteger()))
    }

    def prepareListener = {
        String loadBalancer = params.id ?: params.name
        String protocol = params.protocol
        String lbPort = params.lbPort
        String instancePort = params.instancePort
        [loadBalancer: loadBalancer, protocol: protocol, lbPort: lbPort, instancePort: instancePort]
    }

    def addListener = { AddListenerCommand cmd ->
        if (cmd.hasErrors()) {
            chain(action: 'prepareListener', model: [cmd:cmd], params: params)
        } else {
            UserContext userContext = UserContext.of(request)
            Listener listener = new Listener(protocol: cmd.protocol, loadBalancerPort: cmd.lbPort,
                    instancePort: cmd.instancePort)
            try {
                awsLoadBalancerService.addListeners(userContext, cmd.name, [listener])
                flash.message = "Listener has been added to port ${listener.loadBalancerPort}."
                redirect(action: 'show', params: [id: cmd.name])
            } catch (Exception e) {
                flash.message = "Could not add listener: ${e}"
                chain(action: 'prepareListener', model: [cmd: cmd], params: params)
            }
        }
    }

    def removeListener = { RemoveListenerCommand cmd ->
        if (cmd.hasErrors()) {
            chain(action: 'show', model: [cmd: cmd], params: params)
        } else {
            UserContext userContext = UserContext.of(request)
            try {
                awsLoadBalancerService.removeListeners(userContext, cmd.name, [cmd.lbPort])
                flash.message = "Listener on port ${cmd.lbPort} has been removed."
                redirect(action: 'show', params: [id: cmd.name])
            } catch (Exception e) {
                flash.message = "Could not remove listener on port ${cmd.lbPort}: ${e}"
                chain(action: 'show', model: [cmd: cmd], params: params)
            }
        }
    }

    def result = { render view: '/common/result' }
}

class LoadBalancerCreateCommand {

    def applicationService

    String appName
    String stack
    String newStack
    String detail

    String protocol1
    Integer lbPort1
    Integer instancePort1

    String protocol2
    Integer lbPort2
    Integer instancePort2

    String target
    Integer interval
    Integer timeout
    Integer unhealthy
    Integer healthy

    static constraints = {

        appName(nullable: false, blank: false, validator: { value, command->
            UserContext userContext = UserContext.of(Requests.request)
            if (!Relationships.checkStrictName(value)) {
                return "application.name.illegalChar"
            }
            if (Relationships.usesReservedFormat(value)) {
                return "name.usesReservedFormat"
            }
            if (!command.applicationService.getRegisteredApplicationForLoadBalancer(userContext, value)) {
                return "application.name.nonexistent"
            }
            if ("${value}-${command.stack}${command.newStack}-${command.detail}".length() > Relationships.GROUP_NAME_MAX_LENGTH) {
                return "The complete load balancer name cannot exceed ${Relationships.GROUP_NAME_MAX_LENGTH} characters"
            }
        })

        stack(nullable: true, validator: { value, command->
            if (value && !Relationships.checkName(value)) {
                return "The stack must be empty or consist of alphanumeric characters"
            }
            if (Relationships.usesReservedFormat(value)) {
                return "name.usesReservedFormat"
            }
        })

        newStack(nullable: true, validator: { value, command->
            if (value && !Relationships.checkName(value)) {
                return "stack.illegalChar"
            }
            if (Relationships.usesReservedFormat(value)) {
                return "name.usesReservedFormat"
            }
            if (value && command.stack) {
                return "stack.matchesNewStack"
            }
        })

        detail(nullable: true, validator: { value, command->
            if (value && !Relationships.checkDetail(value)) {
                return "The detail must be empty or consist of alphanumeric characters and hyphens"
            }
            if (Relationships.usesReservedFormat(value)) {
                return "name.usesReservedFormat"
            }
        })

        protocol1(nullable: false, blank: false)
        lbPort1(nullable: false, range: 0..65535)
        instancePort1(nullable: false, range: 0..65535)

        protocol2(nullable: true, validator: { value, command->
            if (value && (!command.lbPort2 || !command.instancePort2) ) {
                return "Please enter port numbers for the second protocol"
            }
        })
        lbPort2(nullable: true, range: 0..65535)
        instancePort2(nullable: true, range: 0..65535)

        target(nullable: false, blank: false)
        interval(nullable: false, range: 0..1000)
        timeout(nullable: false, range: 0..1000)
        unhealthy(nullable: false, range: 0..1000)
        healthy(nullable: false, range: 0..1000)
    }
}

class AddListenerCommand {
    String name
    String protocol
    Integer lbPort
    Integer instancePort

    static constraints = {
        name(nullable: false, blank: false)
        protocol(nullable: false, blank: false)
        lbPort(nullable: false, range: 0..65535)
        instancePort(nullable: false, range: 0..65535)
    }
}

class RemoveListenerCommand {
    String name
    Integer lbPort

    static constraints = {
        name(nullable: false, blank: false)
        lbPort(nullable: false, range: 0..65535)
    }
}<|MERGE_RESOLUTION|>--- conflicted
+++ resolved
@@ -23,12 +23,9 @@
 import com.amazonaws.services.elasticloadbalancing.model.Listener
 import com.amazonaws.services.elasticloadbalancing.model.LoadBalancerDescription
 import com.netflix.asgard.model.InstanceStateData
-<<<<<<< HEAD
-import com.netflix.grails.contextParam.ContextParam
-=======
 import com.netflix.asgard.model.SubnetTarget
 import com.netflix.asgard.model.Subnets
->>>>>>> a6a127e9
+import com.netflix.grails.contextParam.ContextParam
 import grails.converters.JSON
 import grails.converters.XML
 
@@ -151,15 +148,8 @@
                 awsLoadBalancerService.createLoadBalancer(userContext, lbName, zoneList, listeners, securityGroups,
                         subnetPurpose)
                 updateHealthCheck(userContext, lbName, params)
-<<<<<<< HEAD
-                flash.message = "Load Balancer '${lbName}' has been created. You should now file two tickets: " +
-                        "one Eng Tools Jira ticket for Security Group ingress access, " +
-                        "and one Service Now ticket for a new public CNAME."
+                flash.message = "Load Balancer '${lbName}' has been created. " + configService.postElbCreationMessage
                 redirect(action: 'show', params:[name:lbName])
-=======
-                flash.message = "Load Balancer '${lbName}' has been created. " + configService.postElbCreationMessage
-                redirect(action:show, params:[name:lbName])
->>>>>>> a6a127e9
             } catch (Exception e) {
                 flash.message = "Could not create Load Balancer: ${e}"
                 chain(action: 'create', model: [cmd: cmd], params: params)
