/*
 * Copyright 2012 Netflix, Inc.
 *
 * Licensed under the Apache License, Version 2.0 (the "License");
 * you may not use this file except in compliance with the License.
 * You may obtain a copy of the License at
 *
 *     http://www.apache.org/licenses/LICENSE-2.0
 *
 * Unless required by applicable law or agreed to in writing, software
 * distributed under the License is distributed on an "AS IS" BASIS,
 * WITHOUT WARRANTIES OR CONDITIONS OF ANY KIND, either express or implied.
 * See the License for the specific language governing permissions and
 * limitations under the License.
 */
package com.netflix.asgard

import com.amazonaws.AmazonServiceException
import com.amazonaws.services.autoscaling.model.AutoScalingGroup
import com.amazonaws.services.elasticloadbalancing.model.HealthCheck
import com.amazonaws.services.elasticloadbalancing.model.Listener
import com.amazonaws.services.elasticloadbalancing.model.LoadBalancerDescription
import com.netflix.asgard.model.InstanceStateData
import grails.converters.JSON
import grails.converters.XML

class LoadBalancerController {

    def applicationService
    def awsEc2Service
    def awsLoadBalancerService
    def awsAutoScalingService
    def stackService

    // The delete, save and update actions only accept POST requests
    def static allowedMethods = [
            delete: 'POST', save: 'POST', update: 'POST', addListener: 'POST', removeListener: 'POST'
    ]

<<<<<<< HEAD
    def index = { redirect(action: 'list', params:params) }
=======
    def index = { redirect(action: 'list', params: params) }
>>>>>>> 02c97b94

    def list = {
        UserContext userContext = UserContext.of(request)
        Set<String> appNames = Requests.ensureList(params.id).collect { it.split(',') }.flatten() as Set<String>
        Collection<LoadBalancerDescription> loadBalancers = awsLoadBalancerService.getLoadBalancers(userContext)
        if (appNames) {
            loadBalancers = loadBalancers.findAll { LoadBalancerDescription loadBalancer ->
                appNames.contains(Relationships.appNameFromLoadBalancerName(loadBalancer.loadBalancerName))
            }
        }
        loadBalancers = loadBalancers.sort { it.loadBalancerName.toLowerCase() }
        withFormat {
            html { [loadbalancers: loadBalancers, appNames: appNames] }
            xml { new XML(loadBalancers).render(response) }
            json { new JSON(loadBalancers).render(response) }
        }
    }

    def show = {
        String name = params.name ?: params.id
        UserContext userContext = UserContext.of(request)
        LoadBalancerDescription lb = awsLoadBalancerService.getLoadBalancer(userContext, name)
        if (!lb) {
            Requests.renderNotFound('Load Balancer', name, this)
        } else {
            String appName = awsLoadBalancerService.getAppNameForLoadBalancer(name)
            List<AutoScalingGroup> groups =
                    awsAutoScalingService.getAutoScalingGroupsForLB(userContext, name).sort { it.autoScalingGroupName }
            List<String> clusterNames =
                    groups.collect { Relationships.clusterFromGroupName(it.autoScalingGroupName) }.unique()
            List<InstanceStateData> instanceStateDatas = awsLoadBalancerService.getInstanceStateDatas(
                    userContext, name, groups)
            Map details = [
                    loadBalancer: lb,
                    app: applicationService.getRegisteredApplication(userContext, appName),
                    clusters: clusterNames,
                    groups: groups,
                    instanceStates: instanceStateDatas
            ]
            withFormat {
                html { return details }
                xml { new XML(details).render(response) }
                json { new JSON(details).render(response) }
            }
        }
    }

    def create = {
        UserContext userContext = UserContext.of(request)
        [
            applications: applicationService.getRegisteredApplicationsForLoadBalancer(userContext),
            stacks: stackService.getStacks(userContext),
            zoneList: awsEc2Service.getAvailabilityZones(userContext)
        ]
    }

    def save = { LoadBalancerCreateCommand cmd ->
        if (cmd.hasErrors()) {
<<<<<<< HEAD
            chain(action: 'create', model:[cmd:cmd], params:params) // Use chain to pass both the errors and the params
=======
            chain(action: 'create', model: [cmd: cmd], params: params) // Use chain to pass both the errors and the params
>>>>>>> 02c97b94
        } else {

            // Load Balancer name
            String appName = params.appName
            String stack = params.newStack ?: params.stack
            String detail = params.detail
            String lbName = Relationships.buildLoadBalancerName(appName, stack, detail)

            UserContext userContext = UserContext.of(request)
            List<String> zoneList = Requests.ensureList(params.selectedZones)
            try {
                Listener listener1 = new Listener().withProtocol(params.protocol1).
                        withLoadBalancerPort(params.lbPort1.toInteger()).
                        withInstancePort(params.instancePort1.toInteger())
                List<Listener> listeners = [listener1]
                if (params.protocol2) {
                    listeners.add(new Listener()
                            .withProtocol(params.protocol2)
                            .withLoadBalancerPort(params.lbPort2.toInteger()).withInstancePort(params.instancePort2.toInteger()))
                }
                awsLoadBalancerService.createLoadBalancer(userContext, lbName, zoneList, listeners)
                updateHealthCheck(userContext, lbName, params)
                flash.message = "Load Balancer '${lbName}' has been created. You should now file two tickets: " +
                        "one Eng Tools Jira ticket for Security Group ingress access, " +
                        "and one Service Now ticket for a new public CNAME."
                redirect(action: 'show', params:[name:lbName])
            } catch (Exception e) {
                flash.message = "Could not create Load Balancer: ${e}"
                chain(action: 'create', model: [cmd: cmd], params: params)
            }
        }
    }

    def delete = {
        UserContext userContext = UserContext.of(request)
        String name = params.name
        try {
            awsLoadBalancerService.removeLoadBalancer(userContext, params.name)
            flash.message = "Load Balancer '${name}' has been deleted."
            redirect(action: 'result')
        } catch (Exception e) {
            flash.message = "Could not delete Load Balancer: ${e}"
<<<<<<< HEAD
            redirect(action: 'show', params:[id: name])
=======
            redirect(action: 'show', params: [id: name])
>>>>>>> 02c97b94
        }
    }

    def edit = {
        String name = params.name ?: params.id
        UserContext userContext = UserContext.of(request)
        [
                loadBalancer: awsLoadBalancerService.getLoadBalancer(userContext, name),
                zoneList: awsEc2Service.getAvailabilityZones(userContext)
        ]
    }

    def update = {
        String name = params.name
        UserContext userContext = UserContext.of(request)
        LoadBalancerDescription lb = awsLoadBalancerService.getLoadBalancer(userContext, name)

        // Zones

        List<String> origZones = lb.availabilityZones.sort()
        List<String> zoneList = Requests.ensureList(params.selectedZones)
        zoneList = zoneList.sort()

        List<String> removedZones = origZones - zoneList
        List<String> addedZones = zoneList - origZones

        if (addedZones.size() > 0) {
            awsLoadBalancerService.addZones(userContext, name, addedZones)
            def msg = "Added zone${addedZones.size() == 1 ? '' : 's'} $addedZones to load balancer. "
            flash.message = flash.message ? flash.message + msg : msg
        }
        if (removedZones.size() > 0) {
            awsLoadBalancerService.removeZones(userContext, name, removedZones)
            def msg = "Removed zone${removedZones.size() == 1 ? '' : 's'} $removedZones from load balancer. "
            flash.message = flash.message ? flash.message + msg : msg
        }

        // Health check
        Boolean healthCheckUpdated = false
        try {
            updateHealthCheck(userContext, name, params)
            healthCheckUpdated = true
        }
        catch (AmazonServiceException ase) {
            String msg = "Failed to update health check: ${ase} "
            flash.message = flash.message ? flash.message + msg : msg
        }

        if (healthCheckUpdated) {
            String msg  = "Load Balancer '${name}' health check has been updated. "
            flash.message = flash.message ? flash.message + msg : msg
        }
<<<<<<< HEAD
        redirect(action: 'show', params:[name:name])
=======
        redirect(action: 'show', params: [name: name])
>>>>>>> 02c97b94
    }

    // Used by both create and update to set the health check from page params
    private void updateHealthCheck(userContext, name, params) {
        awsLoadBalancerService.configureHealthCheck(userContext, name, new HealthCheck().withTarget(params.target).
                withInterval(params.interval.toInteger()).withTimeout(params.timeout.toInteger()).
                withUnhealthyThreshold(params.unhealthy.toInteger()).withHealthyThreshold(params.healthy.toInteger()))
    }

    def prepareListener = {
        String loadBalancer = params.id ?: params.name
        String protocol = params.protocol
        String lbPort = params.lbPort
        String instancePort = params.instancePort
        [loadBalancer: loadBalancer, protocol: protocol, lbPort: lbPort, instancePort: instancePort]
    }

    def addListener = { AddListenerCommand cmd ->
        if (cmd.hasErrors()) {
            chain(action: 'prepareListener', model: [cmd:cmd], params: params)
        } else {
            UserContext userContext = UserContext.of(request)
            Listener listener = new Listener(protocol: cmd.protocol, loadBalancerPort: cmd.lbPort,
                    instancePort: cmd.instancePort)
            try {
                awsLoadBalancerService.addListeners(userContext, cmd.name, [listener])
                flash.message = "Listener has been added to port ${listener.loadBalancerPort}."
                redirect(action: 'show', params: [id: cmd.name])
            } catch (Exception e) {
                flash.message = "Could not add listener: ${e}"
                chain(action: 'prepareListener', model: [cmd: cmd], params: params)
            }
        }
    }

    def removeListener = { RemoveListenerCommand cmd ->
        if (cmd.hasErrors()) {
            chain(action: 'show', model: [cmd: cmd], params: params)
        } else {
            UserContext userContext = UserContext.of(request)
            try {
                awsLoadBalancerService.removeListeners(userContext, cmd.name, [cmd.lbPort])
                flash.message = "Listener on port ${cmd.lbPort} has been removed."
                redirect(action: 'show', params: [id: cmd.name])
            } catch (Exception e) {
                flash.message = "Could not remove listener on port ${cmd.lbPort}: ${e}"
                chain(action: 'show', model: [cmd: cmd], params: params)
            }
        }
    }

    def result = { render view: '/common/result' }
}

class LoadBalancerCreateCommand {

    def applicationService

    String appName
    String stack
    String newStack
    String detail

    String protocol1
    Integer lbPort1
    Integer instancePort1

    String protocol2
    Integer lbPort2
    Integer instancePort2

    String target
    Integer interval
    Integer timeout
    Integer unhealthy
    Integer healthy

    static constraints = {

        appName(nullable: false, blank: false, validator: { value, command->
            UserContext userContext = UserContext.of(Requests.request)
            if (!Relationships.checkStrictName(value)) {
                return "application.name.illegalChar"
            }
            if (Relationships.usesReservedFormat(value)) {
                return "name.usesReservedFormat"
            }
            if (!command.applicationService.getRegisteredApplicationForLoadBalancer(userContext, value)) {
                return "application.name.nonexistent"
            }
            if ("${value}-${command.stack}${command.newStack}-${command.detail}".length() > Relationships.GROUP_NAME_MAX_LENGTH) {
                return "The complete load balancer name cannot exceed ${Relationships.GROUP_NAME_MAX_LENGTH} characters"
            }
        })

        stack(nullable: true, validator: { value, command->
            if (value && !Relationships.checkName(value)) {
                return "The stack must be empty or consist of alphanumeric characters"
            }
            if (Relationships.usesReservedFormat(value)) {
                return "name.usesReservedFormat"
            }
        })

        newStack(nullable: true, validator: { value, command->
            if (value && !Relationships.checkName(value)) {
                return "stack.illegalChar"
            }
            if (Relationships.usesReservedFormat(value)) {
                return "name.usesReservedFormat"
            }
            if (value && command.stack) {
                return "stack.matchesNewStack"
            }
        })

        detail(nullable: true, validator: { value, command->
            if (value && !Relationships.checkDetail(value)) {
                return "The detail must be empty or consist of alphanumeric characters and hyphens"
            }
            if (Relationships.usesReservedFormat(value)) {
                return "name.usesReservedFormat"
            }
        })

        protocol1(nullable: false, blank: false)
        lbPort1(nullable: false, range: 0..65535)
        instancePort1(nullable: false, range: 0..65535)

        protocol2(nullable: true, validator: { value, command->
            if (value && (!command.lbPort2 || !command.instancePort2) ) {
                return "Please enter port numbers for the second protocol"
            }
        })
        lbPort2(nullable: true, range: 0..65535)
        instancePort2(nullable: true, range: 0..65535)

        target(nullable: false, blank: false)
        interval(nullable: false, range: 0..1000)
        timeout(nullable: false, range: 0..1000)
        unhealthy(nullable: false, range: 0..1000)
        healthy(nullable: false, range: 0..1000)
    }
}

class AddListenerCommand {
    String name
    String protocol
    Integer lbPort
    Integer instancePort

    static constraints = {
        name(nullable: false, blank: false)
        protocol(nullable: false, blank: false)
        lbPort(nullable: false, range: 0..65535)
        instancePort(nullable: false, range: 0..65535)
    }
}

class RemoveListenerCommand {
    String name
    Integer lbPort

    static constraints = {
        name(nullable: false, blank: false)
        lbPort(nullable: false, range: 0..65535)
    }
}<|MERGE_RESOLUTION|>--- conflicted
+++ resolved
@@ -37,11 +37,7 @@
             delete: 'POST', save: 'POST', update: 'POST', addListener: 'POST', removeListener: 'POST'
     ]
 
-<<<<<<< HEAD
-    def index = { redirect(action: 'list', params:params) }
-=======
     def index = { redirect(action: 'list', params: params) }
->>>>>>> 02c97b94
 
     def list = {
         UserContext userContext = UserContext.of(request)
@@ -100,11 +96,7 @@
 
     def save = { LoadBalancerCreateCommand cmd ->
         if (cmd.hasErrors()) {
-<<<<<<< HEAD
-            chain(action: 'create', model:[cmd:cmd], params:params) // Use chain to pass both the errors and the params
-=======
             chain(action: 'create', model: [cmd: cmd], params: params) // Use chain to pass both the errors and the params
->>>>>>> 02c97b94
         } else {
 
             // Load Balancer name
@@ -147,11 +139,7 @@
             redirect(action: 'result')
         } catch (Exception e) {
             flash.message = "Could not delete Load Balancer: ${e}"
-<<<<<<< HEAD
-            redirect(action: 'show', params:[id: name])
-=======
             redirect(action: 'show', params: [id: name])
->>>>>>> 02c97b94
         }
     }
 
@@ -204,11 +192,7 @@
             String msg  = "Load Balancer '${name}' health check has been updated. "
             flash.message = flash.message ? flash.message + msg : msg
         }
-<<<<<<< HEAD
-        redirect(action: 'show', params:[name:name])
-=======
         redirect(action: 'show', params: [name: name])
->>>>>>> 02c97b94
     }
 
     // Used by both create and update to set the health check from page params
