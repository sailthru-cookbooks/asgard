--- conflicted
+++ resolved
@@ -88,11 +88,7 @@
 
     def save = { SecurityCreateCommand cmd ->
         if (cmd.hasErrors()) {
-<<<<<<< HEAD
-            chain(action: 'create', model: [cmd:cmd], params: params) // Use chain to pass both the errors and the params
-=======
-            chain(action: create, model: [cmd: cmd], params: params) // Use chain to pass both the errors and the params
->>>>>>> 1a819e84
+            chain(action: 'create', model: [cmd: cmd], params: params) // Use chain to pass both the errors and the params
         } else {
             UserContext userContext = UserContext.of(request)
             String name = Relationships.buildAppDetailName(params.appName, params.detail)
@@ -104,17 +100,10 @@
                 } else {
                     flash.message = "Security Group '${name}' already exists."
                 }
-<<<<<<< HEAD
-                redirect(action: 'show', params: [id: name])
+                redirect(action: 'show', params: [id: securityGroup.groupId])
             } catch (Exception e) {
                 flash.message = "Could not create Security Group: ${e}"
-                chain(action: 'create', model: [cmd:cmd], params: params)
-=======
-                redirect(action: show, params: [id: securityGroup.groupId])
-            } catch (Exception e) {
-                flash.message = "Could not create Security Group: ${e}"
-                chain(action: create, model: [cmd: cmd], params: params)
->>>>>>> 1a819e84
+                chain(action: 'create', model: [cmd: cmd], params: params)
             }
         }
     }
@@ -149,10 +138,6 @@
                 flash.message = "Could not update Security Group: ${e}"
                 redirect(action: 'edit', params: [id: id])
             }
-<<<<<<< HEAD
-            redirect(action: 'show', params: [id: name])
-=======
->>>>>>> 1a819e84
         } else {
             flash.message = "Security group '${name}' should not be modified with this tool."
             redirect(action: 'list')
@@ -186,11 +171,6 @@
             flash.message = "Could not delete Security Group: ${e}"
             redirect(action: show, params: [id: id])
         }
-<<<<<<< HEAD
-        flash.message = msg
-        redirect(action: 'result')
-=======
->>>>>>> 1a819e84
     }
 
     def result = { render view: '/common/result' }
