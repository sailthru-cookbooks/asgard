/*
 * Copyright 2012 Netflix, Inc.
 *
 * Licensed under the Apache License, Version 2.0 (the "License");
 * you may not use this file except in compliance with the License.
 * You may obtain a copy of the License at
 *
 *     http://www.apache.org/licenses/LICENSE-2.0
 *
 * Unless required by applicable law or agreed to in writing, software
 * distributed under the License is distributed on an "AS IS" BASIS,
 * WITHOUT WARRANTIES OR CONDITIONS OF ANY KIND, either express or implied.
 * See the License for the specific language governing permissions and
 * limitations under the License.
 */
package com.netflix.asgard

import com.amazonaws.services.autoscaling.model.AutoScalingGroup
import com.amazonaws.services.ec2.model.IpPermission
import com.amazonaws.services.ec2.model.SecurityGroup
import com.netflix.asgard.model.ApplicationInstance
import com.netflix.asgard.model.MonitorBucketType
import com.netflix.asgard.model.Owner
import grails.converters.JSON
import grails.converters.XML
import org.apache.commons.collections.Bag
import org.apache.commons.collections.HashBag

class ApplicationController {

    def applicationService
    def awsEc2Service
    def awsAutoScalingService
    def awsLoadBalancerService
    def configService
    def discoveryService

    def static allowedMethods = [save: 'POST', update: 'POST', delete: 'POST', securityUpdate: 'POST']

    def index = { redirect(action: 'list', params: params) }

    def list = {
        UserContext userContext = UserContext.of(request)
        List<AppRegistration> apps = applicationService.getRegisteredApplications(userContext)

        Bag groupCountsPerAppName = groupCountsPerAppName(userContext)
        Bag instanceCountsPerAppName = instanceCountsPerAppName(userContext)

        List<String> terms = Requests.ensureList(params.id).collect { it.split(',') }.flatten()
        Set<String> lowercaseTerms = terms*.toLowerCase() as Set
        if (terms) {
            apps = apps.findAll { AppRegistration app ->
                    app.name.toLowerCase() in lowercaseTerms ||
                    app.owner?.toLowerCase() in lowercaseTerms ||
                    app.email?.toLowerCase() in lowercaseTerms
            }
        }
        withFormat {
            html {
                [
                        applications: apps,
                        terms: terms,
                        groupCountsPerAppName: groupCountsPerAppName,
                        instanceCountsPerAppName: instanceCountsPerAppName
                ]
            }
            xml { new XML(apps).render(response) }
            json { new JSON(apps).render(response) }
        }
    }

    def owner = {
        UserContext userContext = UserContext.of(request)
        List<AppRegistration> apps = applicationService.getRegisteredApplications(userContext)
        Bag groupCountsPerAppName = groupCountsPerAppName(userContext)
        Bag instanceCountsPerAppName = instanceCountsPerAppName(userContext)
        Map<String, Owner> ownerNamesToOwners = [:]

        for (AppRegistration app in apps) {
            String ownerName = app.owner
            if (ownerNamesToOwners[ownerName] == null) {
                ownerNamesToOwners[ownerName] = new Owner(name: ownerName)
            }
            Owner owner = ownerNamesToOwners[ownerName]
            owner.emails << app.email
            owner.appNames << app.name
            owner.autoScalingGroupCount += groupCountsPerAppName.getCount(app.name)
            owner.instanceCount += instanceCountsPerAppName.getCount(app.name)
        }

        // Sort by number of instances descending, then by number of auto scaling groups descending
        List<Owner> owners = (ownerNamesToOwners.values() as List).
                sort { -1 * it.autoScalingGroupCount}.sort { -1 * it.instanceCount }

        withFormat {
            html { [owners: owners] }
            xml { new XML(owners).render(response) }
            json { new JSON(owners).render(response) }
        }
    }

    private Bag groupCountsPerAppName(UserContext userContext) {
        Collection<AutoScalingGroup> groups = awsAutoScalingService.getAutoScalingGroups(userContext)
        List<String> groupNames = groups*.autoScalingGroupName
        Bag groupCountsPerAppName = new HashBag()
        groupNames.each { groupCountsPerAppName.add(Relationships.appNameFromGroupName(it)) }
        groupCountsPerAppName
    }

    private Bag instanceCountsPerAppName(UserContext userContext) {
        Collection<ApplicationInstance> discInstances = discoveryService.getAppInstances(userContext)
        List<String> appInstanceNames = discInstances*.appName
        Bag instanceCountsPerAppName = new HashBag()
        appInstanceNames.each { instanceCountsPerAppName.add(it) }
        instanceCountsPerAppName
    }

    def show = {
        String name = params.name ?: params.id
        UserContext userContext = UserContext.of(request)
        AppRegistration app = applicationService.getRegisteredApplication(userContext, name)
        if (!app) {
            Requests.renderNotFound('Application', name, this)
        } else {
            if (log.debugEnabled) {
                log.debug "In show, name=${app.name} type=${app.type} description=${app.description}"
            }
            List<AutoScalingGroup> groups =
                    awsAutoScalingService.getAutoScalingGroupsForApp(userContext, name).sort{ it.autoScalingGroupName }
            List<String> clusterNames =
                    groups.collect { Relationships.clusterFromGroupName(it.autoScalingGroupName) }.unique()
            request.alertingServiceConfigUrl = configService.alertingServiceConfigUrl
            SecurityGroup appSecurityGroup = awsEc2Service.getSecurityGroup(userContext, name)
            def details = [
                    app: app,
                    strictName: Relationships.checkStrictName(app.name),
                    clusters: clusterNames,
                    groups: groups,
                    balancers: awsLoadBalancerService.getLoadBalancersForApp(userContext, name),
                    securities: awsEc2Service.getSecurityGroupsForApp(userContext, name),
                    appSecurityGroup: appSecurityGroup,
                    launches: awsAutoScalingService.getLaunchConfigurationsForApp(userContext, name)
            ]
            withFormat {
                html { return details }
                xml { new XML(details).render(response) }
                json { new JSON(details).render(response) }
            }
        }
    }

    static String[] typeList = ['Standalone Application', 'Web Application', 'Web Service']

    def create = {
        ['typeList' : typeList]
    }

    def save = { ApplicationCreateCommand cmd ->
        if (cmd.hasErrors()) {
            chain(action:create, model:[cmd:cmd], params:params) // Use chain to pass both the errors and the params
            chain(action: 'create', model:[cmd:cmd], params:params) // Use chain to pass both the errors and the params
            chain(action: create, model: [cmd: cmd], params: params) // Use chain to pass both the errors and the params
        } else {
            String name = params.name
            UserContext userContext = UserContext.of(request)
            String type = params.type
            String desc = params.description
            String owner = params.owner
            String email = params.email
            String monitorBucketTypeString = params.monitorBucketType
            try {
                MonitorBucketType bucketType = Enum.valueOf(MonitorBucketType, monitorBucketTypeString)
                applicationService.createRegisteredApplication(userContext, name, type, desc, owner, email,
                        bucketType)
                flash.message = "Application '${name}' has been created."
                redirect(action: 'show', params: [name: name])
            } catch (Exception e) {
                flash.message = "Could not create Application: ${e}"
                chain(action: 'create', model: [cmd: cmd], params: params) // Use chain to pass errors and params
            }
        }
    }

    def edit = {
        UserContext userContext = UserContext.of(request)
        String name = params.name ?: params.id
        log.debug "Edit App: ${name}"
        def app = applicationService.getRegisteredApplication(userContext, name)
        ['app': app, 'typeList': typeList]
    }

    def update = {
        String name = params.name
        UserContext userContext = UserContext.of(request)
        String type = params.type
        String desc = params.description
        String owner = params.owner
        String email = params.email
        String monitorBucketTypeString = params.monitorBucketType
        try {
            MonitorBucketType bucketType = Enum.valueOf(MonitorBucketType, monitorBucketTypeString)
            applicationService.updateRegisteredApplication(userContext, name, type, desc, owner, email,
                    bucketType)
            flash.message = "Application '${name}' has been updated."
        } catch (Exception e) {
            flash.message = "Could not update Application: ${e}"
        }
        redirect(action:show, params:[name:name])
        redirect(action: 'show', params:[name:name])
        redirect(action: 'show', params: [name: name])
    }

    def delete = {
        String name = params.name
        UserContext userContext = UserContext.of(request)
        log.info "Delete App: ${name}"
        try {
            applicationService.deleteRegisteredApplication(userContext, name)
            flash.message = "Application '${name}' has been deleted."
        } catch (Exception e) {
            flash.message = "Could not delete Application: ${e}"
        }
        redirect(action: 'list')
    }

    def security = {
        String name = params.name
        String securityGroupId = params.securityGroupId
        UserContext userContext = UserContext.of(request)
        AppRegistration app = applicationService.getRegisteredApplication(userContext, name)
        if (!app) {
            flash.message = "Application '${name}' not found."
            redirect(action: 'list')
            return
        }
        SecurityGroup group = awsEc2Service.getSecurityGroup(userContext, securityGroupId)
        if (!group) {
<<<<<<< HEAD
            awsEc2Service.createSecurityGroup(userContext, name, app.description) // TODO move creation to update?
            group = awsEc2Service.getSecurityGroup(userContext, name)
            if (!group) {
                isNew = true
                awsEc2Service.createSecurityGroup(userContext, name, app.description) // TODO move creation to update?
                group = awsEc2Service.getSecurityGroup(userContext, name)
                if (!group) {
                    flash.message = "Could not retrieve or create Security Group '${grpName}'"
                    redirect(action:list)
                    return
                }
                isNew = true
                awsEc2Service.createSecurityGroup(userContext, name, app.description) // TODO move creation to update?
                group = awsEc2Service.getSecurityGroup(userContext, name)
                if (!group) {
                    flash.message = "Could not retrieve or create Security Group '${grpName}'"
                    redirect(action: 'list')
                    return
                }
                flash.message = "Could not retrieve or create Security Group '${name}'"
                redirect(action: 'list')
                return
            }
=======
            flash.message = "Could not retrieve or create Security Group '${name}'"
            redirect(action: 'list')
            return
>>>>>>> e22130be
        }
        [
                app: app,
                name: name,
                group: group,
                groups: awsEc2Service.getSecurityGroupOptionsForSource(userContext, group)
        ]
    }

    def securityUpdate = {
        String name = params.name
        UserContext userContext = UserContext.of(request)
        List<String> selectedGroups = Requests.ensureList(params.selectedGroups)
        SecurityGroup group = awsEc2Service.getSecurityGroup(userContext, name)
        updateSecurityEgress(userContext, group, selectedGroups, params)
        flash.message = "Successfully updated access for Application '${name}'"
        redirect(action: 'show', params: [id: name])
    }

    // Security Group permission updating logic

    private void updateSecurityEgress(UserContext userContext, SecurityGroup srcGroup, List<String> selectedGroups, Map portMap) {
        awsEc2Service.getSecurityGroups(userContext).each {SecurityGroup targetGroup ->
            boolean wantAccess = selectedGroups.any {it == targetGroup.groupName} && portMap[targetGroup.groupName] != ''
            String  wantPorts = wantAccess ? portMap[targetGroup.groupName] : null
            List<IpPermission> wantPerms = awsEc2Service.permissionsFromString(wantPorts)
            awsEc2Service.updateSecurityGroupPermissions(userContext, targetGroup, srcGroup, wantPerms)
        }
    }

}

class ApplicationCreateCommand {
    String name
    String email
    String type
    String description
    String owner
    static constraints = {
        name(nullable: false, blank: false, size: 1..Relationships.APPLICATION_MAX_LENGTH,
                validator: { value, command ->
            if (!Relationships.checkName(value)) {
                return "application.name.illegalChar"
            }
            if (Relationships.usesReservedFormat(value)) {
                return "name.usesReservedFormat"
            }
        })
        email(nullable: false, blank: false, email: true)
        type(nullable: false, blank: false)
        description(nullable: false, blank: false)
        owner(nullable: false, blank: false)
    }
}<|MERGE_RESOLUTION|>--- conflicted
+++ resolved
@@ -235,35 +235,9 @@
         }
         SecurityGroup group = awsEc2Service.getSecurityGroup(userContext, securityGroupId)
         if (!group) {
-<<<<<<< HEAD
-            awsEc2Service.createSecurityGroup(userContext, name, app.description) // TODO move creation to update?
-            group = awsEc2Service.getSecurityGroup(userContext, name)
-            if (!group) {
-                isNew = true
-                awsEc2Service.createSecurityGroup(userContext, name, app.description) // TODO move creation to update?
-                group = awsEc2Service.getSecurityGroup(userContext, name)
-                if (!group) {
-                    flash.message = "Could not retrieve or create Security Group '${grpName}'"
-                    redirect(action:list)
-                    return
-                }
-                isNew = true
-                awsEc2Service.createSecurityGroup(userContext, name, app.description) // TODO move creation to update?
-                group = awsEc2Service.getSecurityGroup(userContext, name)
-                if (!group) {
-                    flash.message = "Could not retrieve or create Security Group '${grpName}'"
-                    redirect(action: 'list')
-                    return
-                }
-                flash.message = "Could not retrieve or create Security Group '${name}'"
-                redirect(action: 'list')
-                return
-            }
-=======
             flash.message = "Could not retrieve or create Security Group '${name}'"
             redirect(action: 'list')
             return
->>>>>>> e22130be
         }
         [
                 app: app,
