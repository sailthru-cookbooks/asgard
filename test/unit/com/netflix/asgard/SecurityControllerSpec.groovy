/*
 * Copyright 2012 Netflix, Inc.
 *
 * Licensed under the Apache License, Version 2.0 (the "License");
 * you may not use this file except in compliance with the License.
 * You may obtain a copy of the License at
 *
 *     http://www.apache.org/licenses/LICENSE-2.0
 *
 * Unless required by applicable law or agreed to in writing, software
 * distributed under the License is distributed on an "AS IS" BASIS,
 * WITHOUT WARRANTIES OR CONDITIONS OF ANY KIND, either express or implied.
 * See the License for the specific language governing permissions and
 * limitations under the License.
 */
package com.netflix.asgard

import com.amazonaws.AmazonServiceException
import com.amazonaws.services.ec2.AmazonEC2
import com.amazonaws.services.ec2.model.CreateSecurityGroupRequest
import com.amazonaws.services.ec2.model.CreateSecurityGroupResult
import com.amazonaws.services.ec2.model.DescribeSecurityGroupsRequest
import com.amazonaws.services.ec2.model.DescribeSecurityGroupsResult
import com.amazonaws.services.ec2.model.SecurityGroup
import com.netflix.asgard.mock.Mocks
import grails.test.MockUtils
import spock.lang.Specification

@SuppressWarnings("GroovyPointlessArithmetic")
class SecurityControllerSpec extends Specification {
    AmazonEC2 amazonEC2 = Mock(AmazonEC2)

    void setup() {
        Mocks.monkeyPatcherService().createDynamicMethods()
        TestUtils.setUpMockRequest()
        MockUtils.prepareForConstraintsTests(SecurityCreateCommand)
        controller.awsEc2Service = Mocks.newAwsEc2Service(amazonEC2)
        controller.applicationService = Mocks.applicationService()
        controller.configService = Mocks.configService()
    }

    def 'show should display details for name'() {
        controller.params.name = 'helloworld'

        when:
        def attrs = controller.show()

        then:
        'helloworld' == attrs['app'].name
        'helloworld' == attrs['group'].groupName
        'test' == attrs['accountNames']['179000000000']
        null != attrs['editable']
        1 * amazonEC2.describeSecurityGroups(new DescribeSecurityGroupsRequest(groupNames: ['helloworld'])) >>
                new DescribeSecurityGroupsResult(securityGroups: [new SecurityGroup(groupName: 'helloworld')])
        0 * _._
    }

    def 'show should display details for id'() {
        controller.params.name = 'sg-1337'

        when:
        def attrs = controller.show()

        then:
        'helloworld' == attrs['app'].name
        'helloworld' == attrs['group'].groupName
        'test' == attrs['accountNames']['179000000000']
        null != attrs['editable']
        1 * amazonEC2.describeSecurityGroups(new DescribeSecurityGroupsRequest(groupIds: ['sg-1337'])) >>
                new DescribeSecurityGroupsResult(securityGroups: [new SecurityGroup(groupName: 'helloworld')])
        0 * _._
    }

    def 'show should not find missing security group'() {
        def p = controller.params
        p.name = 'doesntexist'

        when: controller.show()

        then:
        '/error/missing' == view
        "Security Group 'doesntexist' not found in us-east-1 test" == controller.flash.message
        1 * amazonEC2.describeSecurityGroups(new DescribeSecurityGroupsRequest(groupNames: ['doesntexist'])) >> {
            throw new AmazonServiceException('Missing Security Group')
        }
        0 * _._
    }

    def 'save should fail without app'() {
        request.method = 'POST'
        def p = controller.params
        p.wrongParam = 'helloworld'
        def cmd = new SecurityCreateCommand()
        cmd.applicationService = Mocks.applicationService()

        when: cmd.validate()
        then: cmd.hasErrors()

        when: controller.save(cmd)

        then:
        '/security/create?wrongParam=helloworld' == response.redirectUrl
    }

    def 'save should create security group'() {
        request.method = 'POST'
        def p = controller.params
        p.appName = 'helloworld'
        p.detail = 'indiana'
        p.description = 'Only accessible by Indiana Jones'
        SecurityCreateCommand cmd = new SecurityCreateCommand(appName: p.appName, detail: p.detail)
        cmd.applicationService = Mocks.applicationService()

        when: cmd.validate()
        then: !cmd.hasErrors()

        when:
        controller.save(cmd)

        then:
<<<<<<< HEAD
        '/security/show/helloworld-indiana' == response.redirectUrl
=======
        controller.show == controller.redirectArgs.action
        'sg-123' == controller.redirectArgs.params.id
>>>>>>> 1a819e84
        controller.flash.message == "Security Group 'helloworld-indiana' has been created."
        1 * amazonEC2.createSecurityGroup(new CreateSecurityGroupRequest(groupName: 'helloworld-indiana',
                description: 'Only accessible by Indiana Jones')) >> new CreateSecurityGroupResult(groupId: 'sg-123')
        1 * amazonEC2.describeSecurityGroups(new DescribeSecurityGroupsRequest(groupNames: ['helloworld-indiana'])) >> {
            throw new AmazonServiceException('Missing Security Group')
        }
        1 * amazonEC2.describeSecurityGroups(new DescribeSecurityGroupsRequest(groupIds: ['sg-123'])) >> {
            new DescribeSecurityGroupsResult(
                    securityGroups: [new SecurityGroup(groupName: 'helloworld-indiana', groupId: 'sg-123')])
        }
        0 * _
    }
}<|MERGE_RESOLUTION|>--- conflicted
+++ resolved
@@ -118,12 +118,7 @@
         controller.save(cmd)
 
         then:
-<<<<<<< HEAD
-        '/security/show/helloworld-indiana' == response.redirectUrl
-=======
-        controller.show == controller.redirectArgs.action
-        'sg-123' == controller.redirectArgs.params.id
->>>>>>> 1a819e84
+        '/security/show/sg-123' == response.redirectUrl
         controller.flash.message == "Security Group 'helloworld-indiana' has been created."
         1 * amazonEC2.createSecurityGroup(new CreateSecurityGroupRequest(groupName: 'helloworld-indiana',
                 description: 'Only accessible by Indiana Jones')) >> new CreateSecurityGroupResult(groupId: 'sg-123')
