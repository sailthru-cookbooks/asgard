--- conflicted
+++ resolved
@@ -32,15 +32,10 @@
 
 class AwsEc2ServiceTests extends GrailsUnitTestCase {
 
-<<<<<<< HEAD
-    String TEST_UDF_DIR = './test/unit/com/netflix/asgard'
-
     void setUp() {
         Mocks.monkeyPatcherService().createDynamicMethods()
     }
 
-=======
->>>>>>> 1068b005
     void testGetSpotInstanceRequests() {
         AwsEc2Service awsEc2Service = Mocks.awsEc2Service()
         Region region = Region.defaultRegion()
