/*
 * Copyright 2012 Netflix, Inc.
 *
 * Licensed under the Apache License, Version 2.0 (the "License");
 * you may not use this file except in compliance with the License.
 * You may obtain a copy of the License at
 *
 *     http://www.apache.org/licenses/LICENSE-2.0
 *
 * Unless required by applicable law or agreed to in writing, software
 * distributed under the License is distributed on an "AS IS" BASIS,
 * WITHOUT WARRANTIES OR CONDITIONS OF ANY KIND, either express or implied.
 * See the License for the specific language governing permissions and
 * limitations under the License.
 */
package com.netflix.asgard

import com.amazonaws.services.autoscaling.AmazonAutoScaling
import com.amazonaws.services.autoscaling.model.Alarm
import com.amazonaws.services.autoscaling.model.DeletePolicyRequest
import com.amazonaws.services.autoscaling.model.DescribePoliciesRequest
import com.amazonaws.services.autoscaling.model.DescribePoliciesResult
import com.amazonaws.services.autoscaling.model.PutScalingPolicyRequest
import com.amazonaws.services.autoscaling.model.PutScalingPolicyResult
import com.amazonaws.services.autoscaling.model.ScalingPolicy
import com.amazonaws.services.cloudwatch.AmazonCloudWatch
import com.amazonaws.services.cloudwatch.model.DeleteAlarmsRequest
import com.amazonaws.services.cloudwatch.model.DescribeAlarmsResult
import com.amazonaws.services.cloudwatch.model.Dimension
import com.amazonaws.services.cloudwatch.model.PutMetricAlarmRequest
import com.netflix.asgard.mock.Mocks
import com.netflix.asgard.model.AlarmData
import com.netflix.asgard.model.TopicData
import grails.test.MockUtils
import spock.lang.Specification

<<<<<<< HEAD
class ScalingPolicyControllerSpec extends Specification {
=======
@SuppressWarnings("GroovyPointlessArithmetic")
class ScalingPolicyControllerSpec extends ControllerSpec {
>>>>>>> 1068b005

    void setup() {
        TestUtils.setUpMockRequest()
        MockUtils.prepareForConstraintsTests(ScalingPolicyCreateCommand)
        controller.awsAutoScalingService = Mocks.awsAutoScalingService()
    }

    def 'save should create scaling policy and associated alarm'() {
        final awsAutoScalingService = Mocks.newAwsAutoScalingService()
        final mockAmazonAutoScalingClient = Mock(AmazonAutoScaling)
        mockAmazonAutoScalingClient.describePolicies(_) >> { new DescribePoliciesResult() }
        awsAutoScalingService.awsClient = new MultiRegionAwsClient({ mockAmazonAutoScalingClient })

        final awsCloudWatchService = Mocks.newAwsCloudWatchService()
        final mockAmazonCloudWatchClient = Mock(AmazonCloudWatch)
        mockAmazonCloudWatchClient.describeAlarms(_) >> { new DescribeAlarmsResult() }
        awsCloudWatchService.awsClient = new MultiRegionAwsClient({ mockAmazonCloudWatchClient })
        awsAutoScalingService.awsCloudWatchService = awsCloudWatchService

        final mockAwsSimpleDbService  = Mock(AwsSimpleDbService)
        awsAutoScalingService.awsSimpleDbService = mockAwsSimpleDbService
        awsCloudWatchService.awsSimpleDbService = mockAwsSimpleDbService
        mockAwsSimpleDbService.incrementAndGetSequenceNumber(_, _) >> { 1 }

        controller.awsAutoScalingService = awsAutoScalingService

        final awsSnsService = Mock(AwsSnsService)
        controller.awsSnsService = awsSnsService

        final createCommand = new ScalingPolicyCreateCommand()
        createCommand.with {
            group = 'nflx_newton_client-v003'
            adjustmentType = 'PercentChangeInCapacity'
            adjustment = 50
            cooldown = 500
            comparisonOperator = 'GreaterThanThreshold'
            metric = 'flux_capacitor'
            namespace = 'star_trek/back_to_the_future'
            statistic = 'Average'
            period = 700
            evaluationPeriods = 5
            threshold = 80
            topic = 'api-prodConformity-Report'
        }
        createCommand.validate()

        when:
        controller.save(createCommand)

        then:
        '/scalingPolicy/show/nflx_newton_client-v003-1' == response.redirectUrl

        1 * awsSnsService.getTopic(_, 'api-prodConformity-Report') >> {
            new TopicData('arn:aws:sns:blah')
        }
        0 * awsSnsService.getTopic(_, _)

        1 * mockAmazonAutoScalingClient.putScalingPolicy(new PutScalingPolicyRequest(
                policyName: 'nflx_newton_client-v003-1',
                autoScalingGroupName: 'nflx_newton_client-v003',
                scalingAdjustment: 50,
                adjustmentType: 'PercentChangeInCapacity',
                cooldown: 500
            )) >> {
            new PutScalingPolicyResult().withPolicyARN('arn:blah')
        }
        0 * mockAmazonAutoScalingClient.putScalingPolicy(_)

        1 * mockAmazonCloudWatchClient.putMetricAlarm(_) >> {
            final PutMetricAlarmRequest actual = it[0]
            final PutMetricAlarmRequest expected = new PutMetricAlarmRequest(
                alarmName: 'nflx_newton_client-v003-1',
                alarmDescription: '',
                actionsEnabled: true,
                alarmActions: ['arn:blah', 'arn:aws:sns:blah'],
                metricName: 'flux_capacitor',
                namespace: 'star_trek/back_to_the_future',
                statistic: 'Average',
                dimensions: [new Dimension(name: AlarmData.DIMENSION_NAME_FOR_ASG, value: 'nflx_newton_client-v003')],
                period: 700,
                evaluationPeriods: 5,
                threshold: 80.0,
                comparisonOperator: 'GreaterThanThreshold'
            )

            //   assert it[0] == expected
            // This would be a nice way to compare, but it fails. Since Amazon did not provide equality in their API,
            // we use mixins to implement equality using reflection and straight Java (via Apache).
            // In this case, PutMetricAlarmRequest contains Dimension references. Both those classes use Groovy mixins
            // to add Java equals methods. The PutMetricAlarmRequest mixin-based equals method ignores the Dimension
            // mixin-based equals method.
            // Perhaps we need a Groovy implementation of reflection equals rather than Apache's java implementation?
            // Instead we compare field by field so that the mixins will work as intended. We are basically flattening
            // out the comparison because nested mixins don't work in this case.
            [
                'alarmName', 'alarmDescription', 'actionsEnabled', 'alarmActions', 'metricName', 'namespace',
                'statistic', 'dimensions', 'period', 'evaluationPeriods', 'threshold', 'comparisonOperator',
            ].each {
                assert actual[it] == expected[it]
            }
        }
        0 * mockAmazonCloudWatchClient.putMetricAlarm(_)
    }

    def 'save should fail without required values'() {
        final createCommand = new ScalingPolicyCreateCommand()
        createCommand.validate()

        when:
        controller.save(createCommand)

        then:
        createCommand.hasErrors()
        '/scalingPolicy/create' == response.redirectUrl
    }

    def 'delete should remove policy'() {
        final awsAutoScalingService = Mocks.newAwsAutoScalingService()
        final mockAmazonAutoScalingClient = Mock(AmazonAutoScaling)
        awsAutoScalingService.awsClient = new MultiRegionAwsClient({ mockAmazonAutoScalingClient })
        controller.awsAutoScalingService = awsAutoScalingService

        final awsCloudWatchService = Mocks.newAwsCloudWatchService()
        final mockAmazonCloudWatchClient = Mock(AmazonCloudWatch)
        awsCloudWatchService.awsClient = new MultiRegionAwsClient({ mockAmazonCloudWatchClient })
        awsAutoScalingService.awsCloudWatchService = awsCloudWatchService

        controller.params.id = 'scale-up-helloworld--scalingtest-v000-32-301'

        when:
        controller.delete()

        then:
        mockAmazonAutoScalingClient.describePolicies(new DescribePoliciesRequest(
                autoScalingGroupName: null,
                policyNames: ['scale-up-helloworld--scalingtest-v000-32-301']
        )) >> { new DescribePoliciesResult(
                scalingPolicies: [new ScalingPolicy(
                        policyName: 'scale-up-helloworld--scalingtest-v000-32-301',
                        adjustmentType: 'PercentChangeInCapacity', scalingAdjustment: 32,
                        autoScalingGroupName: 'helloworld--scalingtest-v000', cooldown: 301,
                        alarms: []
                )]
        )}

        1 * mockAmazonAutoScalingClient.deletePolicy(new DeletePolicyRequest(
                autoScalingGroupName: 'helloworld--scalingtest-v000',
                policyName: 'scale-up-helloworld--scalingtest-v000-32-301'
        ))

        0 * _._
    }

    def 'delete should remove policy and alarm'() {
        final awsAutoScalingService = Mocks.newAwsAutoScalingService()
        final mockAmazonAutoScalingClient = Mock(AmazonAutoScaling)
        awsAutoScalingService.awsClient = new MultiRegionAwsClient({ mockAmazonAutoScalingClient })
        controller.awsAutoScalingService = awsAutoScalingService

        final awsCloudWatchService = Mocks.newAwsCloudWatchService()
        final mockAmazonCloudWatchClient = Mock(AmazonCloudWatch)
        awsCloudWatchService.awsClient = new MultiRegionAwsClient({ mockAmazonCloudWatchClient })
        awsAutoScalingService.awsCloudWatchService = awsCloudWatchService

        controller.params.id = 'scale-up-helloworld--scalingtest-v000-32-301'

        when:
        controller.delete()

        then:
        mockAmazonAutoScalingClient.describePolicies(new DescribePoliciesRequest(
                autoScalingGroupName: null,
                policyNames: ['scale-up-helloworld--scalingtest-v000-32-301']
        )) >> { new DescribePoliciesResult(
                scalingPolicies: [new ScalingPolicy(
                        policyName: 'scale-up-helloworld--scalingtest-v000-32-301',
                        adjustmentType: 'PercentChangeInCapacity', scalingAdjustment: 32,
                        autoScalingGroupName: 'helloworld--scalingtest-v000', cooldown: 301,
                        alarms: [new Alarm(alarmName: 'scale-up-alarm-helloworld--scalingtest-v000-CPUUtilization-87')]
                )]
        )}

        1 * mockAmazonAutoScalingClient.deletePolicy(new DeletePolicyRequest(
                autoScalingGroupName: 'helloworld--scalingtest-v000',
                policyName: 'scale-up-helloworld--scalingtest-v000-32-301'
        ))

        1 * mockAmazonCloudWatchClient.deleteAlarms(new DeleteAlarmsRequest(
                alarmNames: ['scale-up-alarm-helloworld--scalingtest-v000-CPUUtilization-87']
        ))

        0 * _._
    }

}<|MERGE_RESOLUTION|>--- conflicted
+++ resolved
@@ -34,12 +34,8 @@
 import grails.test.MockUtils
 import spock.lang.Specification
 
-<<<<<<< HEAD
+@SuppressWarnings("GroovyPointlessArithmetic")
 class ScalingPolicyControllerSpec extends Specification {
-=======
-@SuppressWarnings("GroovyPointlessArithmetic")
-class ScalingPolicyControllerSpec extends ControllerSpec {
->>>>>>> 1068b005
 
     void setup() {
         TestUtils.setUpMockRequest()
