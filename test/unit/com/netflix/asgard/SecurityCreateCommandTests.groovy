--- conflicted
+++ resolved
@@ -119,15 +119,8 @@
 
     @Test
     void testTotalNameIsTooLong() {
-<<<<<<< HEAD
         def cmd = validateParams(appName: "videometadata", detail:
                 "int-240-usa-iphone-ipad-ios5-even-numbered-days-except-weekends-and-excluding-when-the-moon-is-full")
-=======
-        String tooLong = "integration-240-usa-iphone-ipad-ios5-even-numbered-days-except-weekends-and-" +
-                "excluding-when-the-moon-is-full"
-        def cmd = validateParams(appName: "videometadata",
-                detail: tooLong)
->>>>>>> 7b0e49d3
         assert cmd.hasErrors()
         assert 1 == cmd.errors.errorCount
         assert "The complete name cannot exceed 96 characters" == cmd.errors.appName
