--- conflicted
+++ resolved
@@ -15,12 +15,7 @@
  */
 package com.netflix.asgard.model
 
-<<<<<<< HEAD
-import com.amazonaws.services.ec2.model.InstanceType
 import groovy.transform.Immutable
-
-=======
->>>>>>> 1a819e84
 @Immutable final class HardwareProfile {
     String instanceType
     String description
